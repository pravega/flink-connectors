# Copyright Pravega Authors.
#
# Licensed under the Apache License, Version 2.0 (the "License");
# you may not use this file except in compliance with the License.
# You may obtain a copy of the License at
#
#     http://www.apache.org/licenses/LICENSE-2.0
#
# Unless required by applicable law or agreed to in writing, software
# distributed under the License is distributed on an "AS IS" BASIS,
# WITHOUT WARRANTIES OR CONDITIONS OF ANY KIND, either express or implied.
# See the License for the specific language governing permissions and
# limitations under the License.

site_name: 'Exploring Pravega Flink Connectors'
site_url: 'http://pravega.io/'
site_description: 'Documentation to help you get familiar with Pravega Flink Connectors'

repo_url: 'https://github.com/pravega/flink-connectors'
edit_uri: 'tree/master/documentation/src/docs'

theme: 'material'

# Extensions
markdown_extensions:
  - admonition
  - footnotes
  - meta
  - pymdownx.caret
  - pymdownx.inlinehilite
  - pymdownx.magiclink
  - pymdownx.smartsymbols
  - pymdownx.superfences

nav:
  - Overview: 'index.md'
  - Getting Started: 'getting-started.md'
  - Quick Start: 'quickstart.md'
  - Dev Guide: 'dev-guide.md'
  - Features:
      - 'Streaming': 'streaming.md'
      - 'Batch': 'batch.md'
      - 'Table API': 'table-api.md'
<<<<<<< HEAD
      - 'Python Datastream API': 'python.md'
=======
      - 'Catalog': 'catalog.md'
>>>>>>> 363d75c6
  - Metrics: 'metrics.md'
  - Configurations: 'configurations.md'
  - Serialization: 'serialization.md'
extra:
    version: 0.1

google_analytics: ['UA-1508605-1', 'pravega.io']<|MERGE_RESOLUTION|>--- conflicted
+++ resolved
@@ -41,11 +41,8 @@
       - 'Streaming': 'streaming.md'
       - 'Batch': 'batch.md'
       - 'Table API': 'table-api.md'
-<<<<<<< HEAD
+      - 'Catalog': 'catalog.md'
       - 'Python Datastream API': 'python.md'
-=======
-      - 'Catalog': 'catalog.md'
->>>>>>> 363d75c6
   - Metrics: 'metrics.md'
   - Configurations: 'configurations.md'
   - Serialization: 'serialization.md'
