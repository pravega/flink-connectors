--- conflicted
+++ resolved
@@ -30,11 +30,7 @@
 
 # Version and base tags can be overridden at build time.
 connectorVersion=0.6.0-SNAPSHOT
-<<<<<<< HEAD
 pravegaVersion=0.6.0-50.e04ad5f-SNAPSHOT
-=======
-pravegaVersion=0.6.0-50.7f76baa-SNAPSHOT
->>>>>>> 942f7679
 apacheCommonsVersion=3.7
 
 # flag to indicate if Pravega sub-module should be used instead of the version defined in 'pravegaVersion'
