/**
 * Copyright (c) Dell Inc., or its subsidiaries. All Rights Reserved.
 *
 * Licensed under the Apache License, Version 2.0 (the "License");
 * you may not use this file except in compliance with the License.
 * You may obtain a copy of the License at
 *
 *     http://www.apache.org/licenses/LICENSE-2.0
 */
package io.pravega.connectors.flink.utils;

import org.apache.flink.api.common.functions.MapFunction;
import org.apache.flink.runtime.state.CheckpointListener;

import java.util.concurrent.atomic.AtomicReference;

/**
 * An identity MapFunction that calls an interface once it receives a notification
 * that a checkpoint has been completed.
 */
public class NotifyingMapper<T> implements MapFunction<T, T>, CheckpointListener {

    public static final AtomicReference<Runnable> TO_CALL_ON_COMPLETION = new AtomicReference<>();

    @Override
    public T map(T element) throws Exception {
        return element;
    }

    @Override
    public void notifyCheckpointComplete(long l) throws Exception {
        TO_CALL_ON_COMPLETION.get().run();
    }

    @Override
<<<<<<< HEAD
    public void notifyCheckpointAborted(long checkpointId) throws Exception {

    }
=======
    public void notifyCheckpointAborted(long checkpointId) throws Exception {}
>>>>>>> 5e6552fe
}<|MERGE_RESOLUTION|>--- conflicted
+++ resolved
@@ -33,11 +33,5 @@
     }
 
     @Override
-<<<<<<< HEAD
-    public void notifyCheckpointAborted(long checkpointId) throws Exception {
-
-    }
-=======
     public void notifyCheckpointAborted(long checkpointId) throws Exception {}
->>>>>>> 5e6552fe
 }