/**
 * Copyright (c) Dell Inc., or its subsidiaries. All Rights Reserved.
 *
 * Licensed under the Apache License, Version 2.0 (the "License");
 * you may not use this file except in compliance with the License.
 * You may obtain a copy of the License at
 *
 *     http://www.apache.org/licenses/LICENSE-2.0
 */
package io.pravega.connectors.flink;

import io.pravega.client.ClientConfig;
import io.pravega.client.EventStreamClientFactory;
import io.pravega.client.admin.ReaderGroupManager;
import io.pravega.client.segment.impl.Segment;
import io.pravega.client.stream.EventPointer;
import io.pravega.client.stream.EventRead;
import io.pravega.client.stream.EventStreamReader;
import io.pravega.client.stream.Position;
import io.pravega.client.stream.ReaderGroup;
import io.pravega.client.stream.ReaderGroupConfig;
import io.pravega.client.stream.Stream;
import io.pravega.client.stream.StreamCut;
import io.pravega.client.stream.TimeWindow;
import io.pravega.client.stream.Serializer;
import io.pravega.client.stream.ReaderConfig;
import io.pravega.client.stream.impl.EventPointerImpl;
import io.pravega.client.stream.TruncatedDataException;
import io.pravega.client.stream.impl.EventReadImpl;
import io.pravega.client.stream.impl.StreamCutImpl;
import io.pravega.connectors.flink.serialization.JsonSerializer;
import io.pravega.connectors.flink.serialization.PravegaDeserializationSchema;
import io.pravega.connectors.flink.utils.IntegerDeserializationSchema;
import io.pravega.connectors.flink.utils.IntegerWithEventPointer;
import io.pravega.connectors.flink.utils.StreamSourceOperatorTestHarness;
import io.pravega.connectors.flink.watermark.AssignerWithTimeWindows;
import io.pravega.connectors.flink.watermark.LowerBoundAssigner;
import org.apache.commons.lang3.RandomStringUtils;
import org.apache.flink.api.common.ExecutionConfig;
import org.apache.flink.api.common.serialization.DeserializationSchema;
import org.apache.flink.api.common.time.Time;
import org.apache.flink.api.java.ClosureCleaner;
import org.apache.flink.api.java.utils.ParameterTool;
import org.apache.flink.metrics.MetricGroup;
import org.apache.flink.runtime.metrics.scope.ScopeFormat;
import org.apache.flink.streaming.api.TimeCharacteristic;
import org.apache.flink.streaming.api.functions.source.SourceFunction;
import org.apache.flink.streaming.api.watermark.Watermark;
import org.apache.flink.streaming.runtime.streamrecord.StreamRecord;
import org.apache.flink.streaming.util.TestHarnessUtil;
import org.apache.flink.util.SerializedValue;
import org.junit.Assert;
import org.junit.Test;
import org.mockito.stubbing.Answer;

import java.io.IOException;
import java.nio.ByteBuffer;
import java.util.Arrays;
import java.util.Collections;
import java.util.HashSet;
import java.util.Properties;
import java.util.Queue;
import java.util.concurrent.ConcurrentLinkedQueue;

import static io.pravega.connectors.flink.FlinkPravegaReader.ONLINE_READERS_METRICS_GAUGE;
import static io.pravega.connectors.flink.FlinkPravegaReader.PRAVEGA_READER_METRICS_GROUP;
import static io.pravega.connectors.flink.FlinkPravegaReader.READER_GROUP_METRICS_GROUP;
import static io.pravega.connectors.flink.FlinkPravegaReader.READER_GROUP_NAME_METRICS_GAUGE;
import static io.pravega.connectors.flink.FlinkPravegaReader.UNREAD_BYTES_METRICS_GAUGE;
import static org.junit.Assert.assertEquals;
import static org.junit.Assert.assertFalse;
import static org.junit.Assert.assertNotEquals;
import static org.junit.Assert.assertNotNull;
import static org.junit.Assert.assertNull;
import static org.junit.Assert.fail;
import static org.mockito.Matchers.anyLong;
import static org.mockito.Matchers.anyObject;
import static org.mockito.Mockito.doNothing;
import static org.mockito.Mockito.doReturn;
import static org.mockito.Mockito.mock;
import static org.mockito.Mockito.times;
import static org.mockito.Mockito.verify;
import static org.mockito.Mockito.when;
import static org.mockito.Mockito.any;


/**
 * Unit tests for {@link FlinkPravegaReader} and its builder.
 */
public class FlinkPravegaReaderTest {

    private static final String SAMPLE_SCOPE = "scope";
    private static final String SAMPLE_STREAM_NAME = "stream";
    private static final String SAMPLE_STREAM_NAME_2 = "stream-2";
    private static final String SAMPLE_COMPLETE_STREAM_NAME = SAMPLE_SCOPE + '/' + SAMPLE_STREAM_NAME;
    private static final Stream SAMPLE_STREAM = Stream.of(SAMPLE_SCOPE, SAMPLE_STREAM_NAME);
    private static final Stream SAMPLE_STREAM_2 = Stream.of(SAMPLE_SCOPE, SAMPLE_STREAM_NAME_2);
    private static final Segment SAMPLE_SEGMENT = new Segment(SAMPLE_SCOPE, SAMPLE_STREAM.getStreamName(), 1);
    private static final StreamCut SAMPLE_CUT = new StreamCutImpl(SAMPLE_STREAM, Collections.singletonMap(SAMPLE_SEGMENT, 42L));
    private static final StreamCut SAMPLE_CUT2 = new StreamCutImpl(SAMPLE_STREAM, Collections.singletonMap(SAMPLE_SEGMENT, 1024L));

    private static final Time GROUP_REFRESH_TIME = Time.seconds(10);
    private static final String GROUP_NAME = "group";

    private static final IntegerDeserializationSchema DESERIALIZATION_SCHEMA = new TestDeserializationSchema();
    private static final Time READER_TIMEOUT = Time.seconds(1);
    private static final Time CHKPT_TIMEOUT = Time.seconds(1);
    private static final int MAX_OUTSTANDING_CHECKPOINT_REQUEST = 5;

    // region Source Function Tests

    /**
     * Tests the behavior of {@code initialize()}.
     */
    @Test
    public void testInitialize() {
        TestableFlinkPravegaReader<Integer> reader = createReader();
        reader.initialize();

        assertNotNull(reader.eventStreamClientFactory);
        assertNotNull(reader.readerGroupManager);
        verify(reader.readerGroupManager).createReaderGroup(GROUP_NAME, reader.readerGroupConfig);
    }

    /**
     * Tests the behavior of {@code run()}.
     */
    @Test
    public void testRun() throws Exception {
        TestableFlinkPravegaReader<Integer> reader = createReader();

        try (StreamSourceOperatorTestHarness<Integer, TestableFlinkPravegaReader<Integer>> testHarness =
                 createTestHarness(reader, 1, 1, 0, TimeCharacteristic.ProcessingTime)) {
            testHarness.open();

            // prepare a sequence of events
            TestEventGenerator<Integer> evts = new TestEventGenerator<>();
            when(reader.eventStreamReader.readNextEvent(anyLong()))
                    .thenReturn(evts.event(1))
                    .thenReturn(evts.event(2))
                    .thenReturn(evts.checkpoint(42L))
                    .thenReturn(evts.idle())
                    .thenReturn(evts.event(3))
                    .thenReturn(evts.event(TestDeserializationSchema.END_OF_STREAM));

            // run the source
            testHarness.run();

            // verify that the event stream was read until the end of stream
            verify(reader.eventStreamReader, times(6)).readNextEvent(anyLong());
            Queue<Object> actual = testHarness.getOutput();
            Queue<Object> expected = new ConcurrentLinkedQueue<>();
            expected.add(record(1));
            expected.add(record(2));
            expected.add(record(3));
            TestHarnessUtil.assertOutputEquals("Unexpected output", expected, actual);

            // verify that checkpoints were triggered
            Queue<Long> actualChkpts = testHarness.getTriggeredCheckpoints();
            Queue<Long> expectedChkpts = new ConcurrentLinkedQueue<>();
            expectedChkpts.add(42L);
            TestHarnessUtil.assertOutputEquals("Unexpected checkpoints", expectedChkpts, actualChkpts);

            // verify if metrics are generated
            MetricGroup pravegaReaderMetricGroup = testHarness.getMetricGroup().addGroup(PRAVEGA_READER_METRICS_GROUP);
            MetricGroup readerGroupMetricGroup = pravegaReaderMetricGroup.addGroup(READER_GROUP_METRICS_GROUP);
            String scopeString = ScopeFormat.concat('.', readerGroupMetricGroup.getScopeComponents());

            validateMetricGroup(scopeString, UNREAD_BYTES_METRICS_GAUGE, readerGroupMetricGroup);
            validateMetricGroup(scopeString, READER_GROUP_NAME_METRICS_GAUGE, readerGroupMetricGroup);
            validateMetricGroup(scopeString, UNREAD_BYTES_METRICS_GAUGE, readerGroupMetricGroup);
            validateMetricGroup(scopeString, ONLINE_READERS_METRICS_GAUGE, readerGroupMetricGroup);
            validateMetricGroup(scopeString, UNREAD_BYTES_METRICS_GAUGE, readerGroupMetricGroup);
        }

        verify(reader.readerGroupManager).close();
        verify(reader.eventStreamClientFactory).close();
        verify(reader.readerGroup).close();
    }

    /**
     * Tests the behavior of {@code run()} with TruncatedDataException.
     */
    @Test
    public void testTruncated() throws Exception {
        TestableFlinkPravegaReader<Integer> reader = createReader();

        try (StreamSourceOperatorTestHarness<Integer, TestableFlinkPravegaReader<Integer>> testHarness =
                     createTestHarness(reader, 1, 1, 0, TimeCharacteristic.ProcessingTime)) {
            testHarness.open();

            // prepare a sequence of events
            TestEventGenerator<Integer> evts = new TestEventGenerator<>();
            when(reader.eventStreamReader.readNextEvent(anyLong()))
                    .thenReturn(evts.event(1))
                    .thenThrow(new TruncatedDataException())
                    .thenReturn(evts.event(2))
                    .thenReturn(evts.event(TestDeserializationSchema.END_OF_STREAM));

            // run the source
            testHarness.run();

            // verify that the event stream was read until the end of stream
            verify(reader.eventStreamReader, times(4)).readNextEvent(anyLong());
            Queue<Object> actual = testHarness.getOutput();
            Queue<Object> expected = new ConcurrentLinkedQueue<>();
            expected.add(record(1));
            expected.add(record(2));
            TestHarnessUtil.assertOutputEquals("Unexpected output", expected, actual);
        }

        verify(reader.readerGroupManager).close();
        verify(reader.eventStreamClientFactory).close();
        verify(reader.readerGroup).close();
    }

    /**
     * Tests the behavior of {@code run()} when deserialized with metadata.
     */
    @Test
    public void testRunWithMetadata() throws Exception {
        TestableFlinkPravegaReader<IntegerWithEventPointer> reader = createReaderWithMetadata(true);

        try (StreamSourceOperatorTestHarness<IntegerWithEventPointer, TestableFlinkPravegaReader<IntegerWithEventPointer>> testHarness =
                     createTestHarness(reader, 1, 1, 0, TimeCharacteristic.ProcessingTime)) {
            testHarness.open();

            // prepare a sequence of events
            TestEventGenerator<IntegerWithEventPointer> evts = new TestEventGenerator<>();
            when(reader.eventStreamReader.readNextEvent(anyLong()))
                    .thenReturn(evts.event(new IntegerWithEventPointer(1), 1))
                    .thenReturn(evts.event(new IntegerWithEventPointer(IntegerWithEventPointer.END_OF_STREAM), 2));

            // run the source
            testHarness.run();

            // verify that the event stream was read until the end of stream
            verify(reader.eventStreamReader, times(2)).readNextEvent(anyLong());
            Queue<Object> actual = testHarness.getOutput();
            assertEquals(actual.size(), 1);

            // verify that the event contains the right value and EventPointer information
            @SuppressWarnings("unchecked")
            IntegerWithEventPointer output = ((StreamRecord<IntegerWithEventPointer>) actual.peek()).getValue();
            assertEquals(output.getValue(), 1);

            EventPointer outputEventPointer = EventPointer.fromBytes(ByteBuffer.wrap(
                    output.getEventPointerBytes()));
            assertEquals(outputEventPointer, evts.getEventPointer(1));
        }

        verify(reader.readerGroupManager).close();
        verify(reader.eventStreamClientFactory).close();
        verify(reader.readerGroup).close();

        // Test default implementation of extractEvent
        reader = createReaderWithMetadata(false);
        try (StreamSourceOperatorTestHarness<IntegerWithEventPointer, TestableFlinkPravegaReader<IntegerWithEventPointer>> testHarness =
                     createTestHarness(reader, 1, 1, 0, TimeCharacteristic.ProcessingTime)) {
            testHarness.open();

            // prepare a sequence of events
            TestEventGenerator<IntegerWithEventPointer> evts = new TestEventGenerator<>();
            when(reader.eventStreamReader.readNextEvent(anyLong()))
                    .thenReturn(evts.event(new IntegerWithEventPointer(1), 1))
                    .thenReturn(evts.event(new IntegerWithEventPointer(IntegerWithEventPointer.END_OF_STREAM), 2));

            // run the source
            testHarness.run();

            // verify that the event stream was read until the end of stream
            verify(reader.eventStreamReader, times(2)).readNextEvent(anyLong());
            Queue<Object> actual = testHarness.getOutput();
            assertEquals(actual.size(), 1);

            // verify that the event contains the right value and no EventPointer information
            @SuppressWarnings("unchecked")
            IntegerWithEventPointer output = ((StreamRecord<IntegerWithEventPointer>) actual.peek()).getValue();
            assertEquals(output.getValue(), 1);
            assertNull(output.getEventPointerBytes());
        }

        verify(reader.readerGroupManager).close();
        verify(reader.eventStreamClientFactory).close();
        verify(reader.readerGroup).close();
    }


    /**
     * Tests the behavior of {@code run()} with watermark.
     */
    @Test
    public void testRunWithWatermark() throws Exception {
        TestableFlinkPravegaReader<Integer> reader = createReaderWithWatermark(new LowerBoundAssigner<Integer>() {
            @Override
            public long extractTimestamp(Integer element, long previousElementTimestamp) {
                return element;
            }
        });

        try (StreamSourceOperatorTestHarness<Integer, TestableFlinkPravegaReader<Integer>> testHarness =
                     createTestHarness(reader, 1, 1, 0, TimeCharacteristic.EventTime)) {
            // reset the auto watermark interval to 50 millisecond
            testHarness.getExecutionConfig().setAutoWatermarkInterval(50);
            testHarness.open();

            // prepare a sequence of events with processing time progress
            TestEventGenerator<Integer> evts = new TestEventGenerator<>();
            when(reader.eventStreamReader.readNextEvent(anyLong()))
                    .thenAnswer((Answer<EventRead<Integer>>) invocation -> {
                        testHarness.setProcessingTime(1);
                        return evts.event(1);
                    })
                    .thenAnswer((Answer<EventRead<Integer>>) invocation -> {
                        testHarness.setProcessingTime(51);
                        return evts.event(2);
                    })
                    .thenAnswer((Answer<EventRead<Integer>>) invocation -> {
                        testHarness.setProcessingTime(101);
                        return evts.event(TestDeserializationSchema.END_OF_STREAM);
                    });
            when(reader.eventStreamReader.getCurrentTimeWindow(anyObject()))
                    .thenReturn(new TimeWindow(1L, 2L))
                    .thenReturn(new TimeWindow(2L, 3L));

            // run the source
            testHarness.run();

            // verify that the event stream was read until the end of stream
            verify(reader.eventStreamReader, times(3)).readNextEvent(anyLong());
            verify(reader.eventStreamReader, times(2)).getCurrentTimeWindow(anyObject());

            Queue<Object> actual = testHarness.getOutput();
            Queue<Object> expected = new ConcurrentLinkedQueue<>();
            expected.add(record(1, 1));
            expected.add(watermark(1));
            expected.add(record(2, 2));
            expected.add(watermark(2));

            TestHarnessUtil.assertOutputEquals("Unexpected output", expected, actual);
        }

        verify(reader.readerGroupManager).close();
        verify(reader.eventStreamClientFactory).close();
        verify(reader.readerGroup).close();
    }

    /**
     * Tests the schema registry deserialization support.
     */
    @Test
    public void testSchemaRegistryDeserialization() throws Exception {
        PravegaConfig pravegaConfig = PravegaConfig.fromDefaults();
        try {
            FlinkPravegaReader.<Integer>builder()
                    .withPravegaConfig(pravegaConfig)
                    .forStream("stream")
<<<<<<< HEAD
                    .withDeserializationSchemafromRegistry("stream", Integer.class)
=======
                    .withDeserializationSchemaFromRegistry("stream", Integer.class)
>>>>>>> da90030a
                    .build();
            fail();
        } catch (NullPointerException e) {
            // "missing default scope"
        }

        pravegaConfig.withDefaultScope("scope");
        try {
            FlinkPravegaReader.<Integer>builder()
                    .withPravegaConfig(pravegaConfig)
                    .forStream("stream")
<<<<<<< HEAD
                    .withDeserializationSchemafromRegistry("stream", Integer.class)
=======
                    .withDeserializationSchemaFromRegistry("stream", Integer.class)
>>>>>>> da90030a
                    .build();
            fail();
        } catch (NullPointerException e) {
            // "missing Schema Registry URI"
        }
    }


    /**
     * helper method to validate the metrics
     */
    private void validateMetricGroup(String prefix, String metric, MetricGroup readerGroupMetricGroup) {
        String expectedValue = prefix.concat(".").concat(metric);
        Assert.assertTrue(metric, expectedValue.equals(readerGroupMetricGroup.getMetricIdentifier(metric)));
    }

    /**
     * Tests the cancellation support.
     */
    @Test
    public void testCancellation() throws Exception {
        TestableFlinkPravegaReader<Integer> reader = createReader();

        try (StreamSourceOperatorTestHarness<Integer, TestableFlinkPravegaReader<Integer>> testHarness =
                     createTestHarness(reader, 1, 1, 0, TimeCharacteristic.ProcessingTime)) {
            testHarness.open();

            // prepare a sequence of events
            TestEventGenerator<Integer> evts = new TestEventGenerator<>();
            when(reader.eventStreamReader.readNextEvent(anyLong()))
                    .thenAnswer(i -> {
                        testHarness.cancel();
                        return evts.idle();
                    });

            // run the source, which should return upon cancellation
            testHarness.run();
            assertFalse(reader.running);
        }
    }

    /**
     * Creates a {@link TestableFlinkPravegaReader}.
     */
    private static TestableFlinkPravegaReader<Integer> createReader() {
        ClientConfig clientConfig = ClientConfig.builder().build();
        ReaderGroupConfig rgConfig = ReaderGroupConfig.builder().stream(SAMPLE_STREAM).build();
        boolean enableMetrics = true;
        return new TestableFlinkPravegaReader<>(
                "hookUid", clientConfig, rgConfig, SAMPLE_SCOPE, GROUP_NAME, DESERIALIZATION_SCHEMA,
                null, READER_TIMEOUT, CHKPT_TIMEOUT, enableMetrics);
    }

    /**
     * Creates a {@link TestableFlinkPravegaReader} with event time and watermarking.
     */
    private static TestableFlinkPravegaReader<Integer> createReaderWithWatermark(AssignerWithTimeWindows<Integer> assignerWithTimeWindows) {
        ClientConfig clientConfig = ClientConfig.builder().build();
        ReaderGroupConfig rgConfig = ReaderGroupConfig.builder().stream(SAMPLE_STREAM).build();
        boolean enableMetrics = true;

        try {
            ClosureCleaner.clean(assignerWithTimeWindows, ExecutionConfig.ClosureCleanerLevel.RECURSIVE, true);
            SerializedValue<AssignerWithTimeWindows<Integer>> serializedAssigner =
                    new SerializedValue<>(assignerWithTimeWindows);
            return new TestableFlinkPravegaReader<>(
                    "hookUid", clientConfig, rgConfig, SAMPLE_SCOPE, GROUP_NAME, DESERIALIZATION_SCHEMA,
                    serializedAssigner, READER_TIMEOUT, CHKPT_TIMEOUT, enableMetrics);
        } catch (IOException e) {
            throw new IllegalArgumentException("The given assigner is not serializable", e);
        }
    }

    /**
     * Creates a {@link TestableFlinkPravegaReader} with metadata deserialization.
     */
    private static TestableFlinkPravegaReader<IntegerWithEventPointer> createReaderWithMetadata(boolean includeMetadata) {
        ClientConfig clientConfig = ClientConfig.builder().build();
        ReaderGroupConfig rgConfig = ReaderGroupConfig.builder().stream(SAMPLE_STREAM).build();
        boolean enableMetrics = true;

        return new TestableFlinkPravegaReader<>(
                    "hookUid", clientConfig, rgConfig, SAMPLE_SCOPE, GROUP_NAME,
                    new TestMetadataDeserializationSchema(includeMetadata), null, READER_TIMEOUT, CHKPT_TIMEOUT, enableMetrics);
    }

    /**
     * Creates a test harness for a {@link SourceFunction}.
     */
    private <T, F extends SourceFunction<T>> StreamSourceOperatorTestHarness<T, F> createTestHarness(
            F sourceFunction, int maxParallelism, int parallelism, int subtaskIndex, TimeCharacteristic timeCharacteristic) throws Exception {
        StreamSourceOperatorTestHarness harness = new StreamSourceOperatorTestHarness<T, F>(sourceFunction, maxParallelism, parallelism, subtaskIndex);
        harness.setTimeCharacteristic(timeCharacteristic);
        return harness;
    }

    /**
     * Creates a {@link StreamRecord} for the given event (without a timestamp).
     */
    private static <T> StreamRecord<T> record(T evt) {
        return new StreamRecord<>(evt);
    }

    /**
     * Creates a {@link StreamRecord} for the given event with a timestamp.
     */
    private static <T> StreamRecord<T> record(T evt, long timestamp) {
        return new StreamRecord<>(evt, timestamp);
    }

    /**
     * Creates a {@link Watermark} with a timestamp.
     */
    private static Watermark watermark(long timestamp) {
        return new Watermark(timestamp);
    }


    // endregion

    // region Builder Tests

    @Test
    public void testBuilderProperties() {
        TestableStreamingReaderBuilder builder = new TestableStreamingReaderBuilder()
                .forStream(SAMPLE_STREAM, SAMPLE_CUT)
                .withReaderGroupScope(SAMPLE_SCOPE)
                .withReaderGroupName(GROUP_NAME)
                .withMaxOutstandingCheckpointRequest(MAX_OUTSTANDING_CHECKPOINT_REQUEST)
                .withReaderGroupRefreshTime(GROUP_REFRESH_TIME);

        FlinkPravegaReader<Integer> reader = builder.buildSourceFunction();

        assertNotNull(reader.hookUid);
        assertNotNull(reader.clientConfig);
        assertEquals(-1L, reader.readerGroupConfig.getAutomaticCheckpointIntervalMillis());
        assertEquals(MAX_OUTSTANDING_CHECKPOINT_REQUEST, reader.readerGroupConfig.getMaxOutstandingCheckpointRequest());
        assertEquals(GROUP_REFRESH_TIME.toMilliseconds(), reader.readerGroupConfig.getGroupRefreshTimeMillis());
        assertEquals(GROUP_NAME, reader.readerGroupName);
        assertEquals(Collections.singletonMap(SAMPLE_STREAM, SAMPLE_CUT), reader.readerGroupConfig.getStartingStreamCuts());
        assertEquals(DESERIALIZATION_SCHEMA, reader.deserializationSchema);
        assertEquals(DESERIALIZATION_SCHEMA.getProducedType(), reader.getProducedType());
        assertNotNull(reader.eventReadTimeout);
        assertNotNull(reader.checkpointInitiateTimeout);
    }

    @Test
    public void testRgScope() {
        PravegaConfig config = new PravegaConfig(new Properties(), Collections.emptyMap(), ParameterTool.fromMap(Collections.emptyMap()));

        // no scope
        TestableStreamingReaderBuilder builder = new TestableStreamingReaderBuilder()
                .forStream(SAMPLE_STREAM, SAMPLE_CUT)
                .withPravegaConfig(config);

        FlinkPravegaReader<Integer> reader;
        try {
            builder.buildSourceFunction();
            fail();
        } catch (IllegalStateException e) {
            // "missing reader group scope"
        }

        // default scope
        config.withDefaultScope(SAMPLE_SCOPE);
        reader = builder.buildSourceFunction();
        assertEquals(SAMPLE_SCOPE, reader.readerGroupScope);

        // explicit scope
        builder.withReaderGroupScope("myscope");
        reader = builder.buildSourceFunction();
        assertEquals("myscope", reader.readerGroupScope);
    }

    @Test
    public void testGenerateUid() {
        TestableStreamingReaderBuilder builder1 = new TestableStreamingReaderBuilder()
                .withReaderGroupScope(SAMPLE_SCOPE)
                .withReaderGroupName(GROUP_NAME)
                .forStream(SAMPLE_STREAM, SAMPLE_CUT, StreamCut.UNBOUNDED);
        String uid1 = builder1.generateUid();

        TestableStreamingReaderBuilder builder2 = new TestableStreamingReaderBuilder()
                .withReaderGroupScope(SAMPLE_SCOPE)
                .withReaderGroupName(GROUP_NAME)
                .forStream(SAMPLE_STREAM, SAMPLE_CUT, SAMPLE_CUT2)
                .withEventReadTimeout(Time.seconds(42L));
        String uid2 = builder2.generateUid();

        TestableStreamingReaderBuilder builder3 = new TestableStreamingReaderBuilder()
                .withReaderGroupScope(SAMPLE_SCOPE)
                .withReaderGroupName(GROUP_NAME)
                .forStream(SAMPLE_STREAM_2);
        String uid3 = builder3.generateUid();

        TestableStreamingReaderBuilder builder4 = new TestableStreamingReaderBuilder()
                .withReaderGroupScope(SAMPLE_SCOPE)
                .withReaderGroupName("flink" + RandomStringUtils.randomAlphanumeric(20).toLowerCase())
                .forStream(SAMPLE_STREAM, SAMPLE_CUT, StreamCut.UNBOUNDED);
        String uid4 = builder4.generateUid();

        assertEquals(uid1, uid2);
        assertNotEquals(uid1, uid3);
        assertNotEquals(uid1, uid4);
    }

    // endregion

    // region Helper Classes

    /**
     * Generates a sequence of {@link EventRead} instances, including events, checkpoints, and idleness.
     */
    private static class TestEventGenerator<T> {

        private String buildEventPointerString(long offset) {
            StringBuilder sb = new StringBuilder();
            sb.append(SAMPLE_SEGMENT.getScopedName());
            sb.append(':');
            sb.append(offset);
            sb.append('-');
            sb.append(1);
            return sb.toString();
        }

        public EventPointer getEventPointer(long offset) {
            return EventPointerImpl.fromString(buildEventPointerString(offset));
        }

        public EventRead<T> event(T evt) {
            return new EventReadImpl<>(evt, mock(Position.class), mock(EventPointer.class), null);
        }

        public EventRead<T> event(T evt, long offset) {
            return new EventReadImpl<>(evt, mock(Position.class), getEventPointer(offset), null);
        }

        public EventRead<T> idle() {
            return event(null);
        }

        @SuppressWarnings("unchecked")
        public EventRead<T> checkpoint(long checkpointId) {
            String checkpointName = ReaderCheckpointHook.createCheckpointName(checkpointId);
            return new EventReadImpl<>(null, mock(Position.class), mock(EventPointer.class), checkpointName);
        }
    }

    /**
     * A deserialization schema for test purposes.
     */
    private static class TestDeserializationSchema extends IntegerDeserializationSchema {
        public static final int END_OF_STREAM = -1;
        @Override
        public boolean isEndOfStream(Integer nextElement) {
            return nextElement.equals(END_OF_STREAM);
        }
    }

    /**
     * A test JSON format deserialization schema with metadata.
     */
    private static class TestMetadataDeserializationSchema extends PravegaDeserializationSchema<IntegerWithEventPointer> {
        private boolean includeMetadata;

        public TestMetadataDeserializationSchema(boolean includeMetadata) {
            super(IntegerWithEventPointer.class, new JsonSerializer<>(IntegerWithEventPointer.class));
            this.includeMetadata = includeMetadata;
        }

        @Override
        public IntegerWithEventPointer extractEvent(EventRead<IntegerWithEventPointer> eventRead) {
            if (!includeMetadata) {
                return super.extractEvent(eventRead);
            }

            IntegerWithEventPointer event = eventRead.getEvent();
            event.setEventPointer(eventRead.getEventPointer());
            return event;
        }

        @Override
        public boolean isEndOfStream(IntegerWithEventPointer nextElement) {
            return nextElement.isEndOfStream();
        }
    }

    /**
     * A reader builder subclass for test purposes.
     */
    private static class TestableFlinkPravegaReader<T> extends FlinkPravegaReader<T> {

        @SuppressWarnings("unchecked")
        final ReaderGroup readerGroup = mock(ReaderGroup.class);

        @SuppressWarnings("unchecked")
        final EventStreamReader<T> eventStreamReader = mock(EventStreamReader.class);

        protected TestableFlinkPravegaReader(String hookUid, ClientConfig clientConfig,
                                             ReaderGroupConfig readerGroupConfig, String readerGroupScope,
                                             String readerGroupName, DeserializationSchema<T> deserializationSchema,
                                             SerializedValue<AssignerWithTimeWindows<T>> assignerWithTimeWindows,
                                             Time eventReadTimeout, Time checkpointInitiateTimeout,
                                             boolean enableMetrics) {
            super(hookUid, clientConfig, readerGroupConfig, readerGroupScope, readerGroupName, deserializationSchema,
                    assignerWithTimeWindows, eventReadTimeout, checkpointInitiateTimeout, enableMetrics);
        }

        @Override
        protected EventStreamClientFactory createEventStreamClientFactory() {
            if (eventStreamClientFactory != null) {
                return eventStreamClientFactory;
            }

            eventStreamClientFactory = mock(EventStreamClientFactory.class);
            doReturn(eventStreamReader).when(eventStreamClientFactory).createReader(any(String.class), any(String.class), any(Serializer.class), any(ReaderConfig.class));

            return eventStreamClientFactory;
        }

        @Override
        protected ReaderGroupManager createReaderGroupManager() {
            if (readerGroupManager != null) {
                return readerGroupManager;
            }

            readerGroupManager = mock(ReaderGroupManager.class);
            doNothing().when(readerGroupManager).createReaderGroup(readerGroupName, readerGroupConfig);
            doReturn(new HashSet<>(Arrays.asList(SAMPLE_COMPLETE_STREAM_NAME))).when(readerGroup).getStreamNames();
            doReturn(readerGroup).when(readerGroupManager).getReaderGroup(readerGroupName);
            return readerGroupManager;
        }

        @Override
        protected EventStreamReader<T> createEventStreamReader(String readerId) {
            return eventStreamReader;
        }

    }

    /**
     * A reader subclass for test purposes.
     */
    private static class TestableStreamingReaderBuilder extends AbstractStreamingReaderBuilder<Integer, TestableStreamingReaderBuilder> {
        @Override
        protected TestableStreamingReaderBuilder builder() {
            return this;
        }

        @Override
        protected DeserializationSchema<Integer> getDeserializationSchema() {
            return DESERIALIZATION_SCHEMA;
        }

        @Override
        protected SerializedValue<AssignerWithTimeWindows<Integer>> getAssignerWithTimeWindows() {
            return null;
        }
    }

    // endregion
}<|MERGE_RESOLUTION|>--- conflicted
+++ resolved
@@ -355,11 +355,7 @@
             FlinkPravegaReader.<Integer>builder()
                     .withPravegaConfig(pravegaConfig)
                     .forStream("stream")
-<<<<<<< HEAD
-                    .withDeserializationSchemafromRegistry("stream", Integer.class)
-=======
                     .withDeserializationSchemaFromRegistry("stream", Integer.class)
->>>>>>> da90030a
                     .build();
             fail();
         } catch (NullPointerException e) {
@@ -371,11 +367,7 @@
             FlinkPravegaReader.<Integer>builder()
                     .withPravegaConfig(pravegaConfig)
                     .forStream("stream")
-<<<<<<< HEAD
-                    .withDeserializationSchemafromRegistry("stream", Integer.class)
-=======
                     .withDeserializationSchemaFromRegistry("stream", Integer.class)
->>>>>>> da90030a
                     .build();
             fail();
         } catch (NullPointerException e) {
