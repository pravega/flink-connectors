<<<<<<< HEAD
// /**
//  * Copyright Pravega Authors.
//  *
//  * Licensed under the Apache License, Version 2.0 (the "License");
//  * you may not use this file except in compliance with the License.
//  * You may obtain a copy of the License at
//  *
//  *     http://www.apache.org/licenses/LICENSE-2.0
//  *
//  * Unless required by applicable law or agreed to in writing, software
//  * distributed under the License is distributed on an "AS IS" BASIS,
//  * WITHOUT WARRANTIES OR CONDITIONS OF ANY KIND, either express or implied.
//  * See the License for the specific language governing permissions and
//  * limitations under the License.
//  */
// package io.pravega.connectors.flink.sink;
//
// import io.grpc.Status;
// import io.grpc.StatusRuntimeException;
// import io.pravega.client.ClientConfig;
// import io.pravega.client.EventStreamClientFactory;
// import io.pravega.client.stream.EventStreamWriter;
// import io.pravega.client.stream.Stream;
// import io.pravega.client.stream.Transaction;
// import io.pravega.client.stream.TransactionalEventStreamWriter;
// import io.pravega.client.stream.TxnFailedException;
// import io.pravega.connectors.flink.PravegaEventRouter;
// import io.pravega.connectors.flink.PravegaWriterMode;
// import io.pravega.connectors.flink.utils.IntegerSerializationSchema;
// import org.apache.flink.api.common.serialization.SerializationSchema;
// import org.apache.flink.api.common.typeutils.base.IntSerializer;
// import org.apache.flink.api.connector.sink.Sink;
// import org.apache.flink.api.connector.sink.SinkWriter;
// import org.apache.flink.streaming.runtime.operators.sink.SinkOperatorFactory;
// import org.apache.flink.streaming.runtime.streamrecord.StreamRecord;
// import org.apache.flink.streaming.util.OneInputStreamOperatorTestHarness;
// import org.junit.Assert;
// import org.junit.Test;
// import org.mockito.Mockito;
//
// import javax.annotation.Nullable;
// import java.io.IOException;
// import java.util.Optional;
// import java.util.UUID;
//
// import static io.pravega.connectors.flink.sink.PravegaSinkBuilder.DEFAULT_TXN_LEASE_RENEWAL_PERIOD_MILLIS;
// import static org.mockito.Matchers.any;
// import static org.mockito.Matchers.anyObject;
// import static org.mockito.Mockito.mock;
// import static org.mockito.Mockito.never;
// import static org.mockito.Mockito.spy;
// import static org.mockito.Mockito.verify;
//
// public class PravegaTransactionWriterTest {
//     private static final ClientConfig MOCK_CLIENT_CONFIG = ClientConfig.builder().build();
//     private static final String MOCK_SCOPE_NAME = "scope";
//     private static final String MOCK_STREAM_NAME = "stream";
//     private static final String ROUTING_KEY = "fixed";
//     private static final PravegaEventRouter<Integer> FIXED_EVENT_ROUTER = event -> ROUTING_KEY;
//
//     /**
//      * Tests the constructor.
//      */
//     @Test
//     public void testConstructor() {
//         final TestablePravegaTransactionWriter<Integer> writer = new TestablePravegaTransactionWriter<>(
//                 new IntegerSerializationSchema());
//         assert writer.getEventRouter() != null;
//         Assert.assertEquals(FIXED_EVENT_ROUTER.getRoutingKey(1), writer.getEventRouter().getRoutingKey(1));
//         // both internal writer and transaction should be set up
//         Assert.assertNotNull(writer.getInternalWriter());
//         Assert.assertNotNull(writer.getTransactionId());
//     }
//
//     /**
//      * Tests the {@code processElement} method.
//      */
//     @Test
//     public void testTransactionalWriterWrite() throws Exception {
//         final TestablePravegaTransactionWriter<Integer> writer = new TestablePravegaTransactionWriter<>(
//                 new IntegerSerializationSchema());
//         final TestablePravegaCommitter<Integer> committer = new TestablePravegaCommitter<>(
//                 new IntegerSerializationSchema());
//         final Transaction<Integer> trans = writer.trans;
//         final Transaction<Integer> reconstructedTrans = mockTransaction();
//
//         Mockito.doAnswer(ans -> {
//             // update the exposed trans with the latest resumed txnId
//             UUID txnId = ans.getArgumentAt(0, UUID.class);
//             Mockito.doReturn(txnId).when(reconstructedTrans).getTxnId();
//             // mock it ready for the commit
//             Mockito.doReturn(Transaction.Status.OPEN).when(reconstructedTrans).checkStatus();
//             return reconstructedTrans;
//         }).when(committer.transactionalWriter).getTxn(any(UUID.class));
//
//         try (OneInputStreamOperatorTestHarness<Integer, byte[]> testHarness =
//                      createTestHarness(writer, committer)) {
//             testHarness.open();
//             StreamRecord<Integer> e1 = new StreamRecord<>(1, 1L);
//             testHarness.processElement(e1);
//             verify(trans).writeEvent(ROUTING_KEY, e1.getValue());
//
//             // verify the prepareCommit is called and events are flushed
//             testHarness.prepareSnapshotPreBarrier(1L);
//             verify(trans).flush();
//
//             // trigger the internal process to save the committables
//             testHarness.snapshot(1L, 3L);
//
//             // call the committer to reconstruct the trans and commit them
//             testHarness.notifyOfCompletedCheckpoint(1L);
//             Assert.assertEquals(reconstructedTrans.getTxnId(), trans.getTxnId());
//             verify(reconstructedTrans).commit();
//         }
//     }
//
//     /**
//      * Tests the error handling if it fails at {@code writeEvent}.
//      */
//     @Test
//     public void testTransactionalWriterWriteFail() throws Exception {
//         final TestablePravegaTransactionWriter<Integer> writer = new TestablePravegaTransactionWriter<>(
//                 new IntegerSerializationSchema());
//         final TestablePravegaCommitter<Integer> committer = new TestablePravegaCommitter<>(
//                 new IntegerSerializationSchema());
//         final Transaction<Integer> trans = writer.trans;
//
//         Mockito.doThrow(new TxnFailedException()).when(trans).writeEvent(anyObject(), anyObject());
//
//         try (OneInputStreamOperatorTestHarness<Integer, byte[]> testHarness =
//                      createTestHarness(writer, committer)) {
//             testHarness.open();
//             StreamRecord<Integer> e1 = new StreamRecord<>(1, 1L);
//
//             try {
//                 testHarness.processElement(e1);
//                 Assert.fail("Expected a TxnFailedException wrapped in IOException");
//             } catch (IOException e) {
//                 // TxnFailedException wrapped in IOException is caught
//             }
//         }
//     }
//
//     /**
//      * Tests the error handling if it fails at {@code flush}.
//      */
//     @Test
//     public void testTransactionalWriterPrepareCommitFail() throws Exception {
//         final TestablePravegaTransactionWriter<Integer> writer = new TestablePravegaTransactionWriter<>(
//                 new IntegerSerializationSchema());
//         final TestablePravegaCommitter<Integer> committer = new TestablePravegaCommitter<>(
//                 new IntegerSerializationSchema());
//         final Transaction<Integer> trans = writer.trans;
//
//         Mockito.doThrow(new TxnFailedException()).when(trans).flush();
//
//         try (OneInputStreamOperatorTestHarness<Integer, byte[]> testHarness =
//                      createTestHarness(writer, committer)) {
//             testHarness.open();
//             StreamRecord<Integer> e1 = new StreamRecord<>(1, 1L);
//             testHarness.processElement(e1);
//             verify(trans).writeEvent(ROUTING_KEY, e1.getValue());
//
//             try {
//                 // call the prepareCommit
//                 testHarness.prepareSnapshotPreBarrier(1L);
//                 Assert.fail("Expected a TxnFailedException wrapped in IOException");
//             } catch (IOException e) {
//                 // TxnFailedException wrapped in IOException is caught
//             }
//         }
//     }
//
//     /**
//      * Tests the error handling with unknown transaction.
//      */
//     @Test
//     public void testTransactionalWriterCommitWithUnknownId() throws Exception {
//         final TestablePravegaTransactionWriter<Integer> writer = new TestablePravegaTransactionWriter<>(
//                 new IntegerSerializationSchema());
//         final TestablePravegaCommitter<Integer> committer = new TestablePravegaCommitter<>(
//                 new IntegerSerializationSchema());
//
//         Mockito.doAnswer(ans -> {
//             final Transaction<Integer> reconstructedTrans = mockTransaction();
//             // update the exposed trans with the latest resumed txnId
//             UUID txnId = ans.getArgumentAt(0, UUID.class);
//             Mockito.doReturn(txnId).when(reconstructedTrans).getTxnId();
//             // mock it with unknown id exception
//             Mockito.when(reconstructedTrans.checkStatus()).thenThrow(new StatusRuntimeException(Status.NOT_FOUND));
//             return reconstructedTrans;
//         }).when(committer.transactionalWriter).getTxn(any(UUID.class));
//
//         try (OneInputStreamOperatorTestHarness<Integer, byte[]> testHarness =
//                      createTestHarness(writer, committer)) {
//             testHarness.open();
//             StreamRecord<Integer> e1 = new StreamRecord<>(1, 1L);
//             testHarness.processElement(e1);
//             testHarness.prepareSnapshotPreBarrier(1L);
//             testHarness.snapshot(1L, 3L);
//             testHarness.notifyOfCompletedCheckpoint(1L);
//             // StatusRuntimeException with Unknown transaction is caught
//         }
//     }
//
//     /**
//      * Tests the error handling.
//      */
//     @Test
//     public void testTransactionalWriterCommitFail() throws Exception {
//         final TestablePravegaTransactionWriter<Integer> writer = new TestablePravegaTransactionWriter<>(
//                 new IntegerSerializationSchema());
//         final TestablePravegaCommitter<Integer> committer = new TestablePravegaCommitter<>(
//                 new IntegerSerializationSchema());
//
//         Mockito.doAnswer(ans -> {
//             final Transaction<Integer> reconstructedTrans = mockTransaction();
//             // update the exposed trans with the latest resumed txnId
//             UUID txnId = ans.getArgumentAt(0, UUID.class);
//             Mockito.doReturn(txnId).when(reconstructedTrans).getTxnId();
//             // mock it ready for commit
//             Mockito.when(reconstructedTrans.checkStatus()).thenReturn(Transaction.Status.OPEN);
//             // but fail to commit
//             Mockito.doThrow(new TxnFailedException()).when(reconstructedTrans).commit();
//             return reconstructedTrans;
//         }).when(committer.transactionalWriter).getTxn(any(UUID.class));
//
//         try (OneInputStreamOperatorTestHarness<Integer, byte[]> testHarness =
//                      createTestHarness(writer, committer)) {
//             testHarness.open();
//             StreamRecord<Integer> e1 = new StreamRecord<>(1, 1L);
//             testHarness.processElement(e1);
//             testHarness.prepareSnapshotPreBarrier(1L);
//             testHarness.snapshot(1L, 3L);
//             testHarness.notifyOfCompletedCheckpoint(1L);
//             // TxnFailedException is caught
//         }
//     }
//
//     /**
//      * Tests the wrong transaction status while committing.
//      */
//     @Test
//     public void testTransactionalWriterCommitWithWrongStatus() throws Exception {
//         final TestablePravegaTransactionWriter<Integer> writer = new TestablePravegaTransactionWriter<>(
//                 new IntegerSerializationSchema());
//         final TestablePravegaCommitter<Integer> committer = new TestablePravegaCommitter<>(
//                 new IntegerSerializationSchema());
//         final Transaction<Integer> reconstructedTrans = mockTransaction();
//
//         Mockito.doAnswer(ans -> {
//             // update the exposed trans with the latest resumed txnId
//             UUID txnId = ans.getArgumentAt(0, UUID.class);
//             Mockito.doReturn(txnId).when(reconstructedTrans).getTxnId();
//             // mock the transaction with aborted status
//             Mockito.when(reconstructedTrans.checkStatus()).thenReturn(Transaction.Status.ABORTED);
//             return reconstructedTrans;
//         }).when(committer.transactionalWriter).getTxn(any(UUID.class));
//
//         try (OneInputStreamOperatorTestHarness<Integer, byte[]> testHarness =
//                      createTestHarness(writer, committer)) {
//             testHarness.open();
//             StreamRecord<Integer> e1 = new StreamRecord<>(1, 1L);
//             testHarness.processElement(e1);
//             testHarness.prepareSnapshotPreBarrier(1L);
//             testHarness.snapshot(1L, 3L);
//             testHarness.notifyOfCompletedCheckpoint(1L);
//
//             verify(reconstructedTrans, never()).commit();
//         }
//     }
//
//     /**
//      * Tests the {@code close} method.
//      */
//     @SuppressWarnings("unchecked")
//     @Test
//     public void testTransactionalWriterClose() throws Exception {
//         final TestablePravegaTransactionWriter<Integer> writer = new TestablePravegaTransactionWriter<>(
//                 new IntegerSerializationSchema());
//         final TestablePravegaCommitter<Integer> committer = new TestablePravegaCommitter<>(
//                 new IntegerSerializationSchema());
//         final Transaction<Integer> trans = writer.trans;
//         final TransactionalEventStreamWriter<Integer> txnEventStreamWriter = writer.getInternalWriter();
//
//         Mockito.when(trans.checkStatus()).thenReturn(Transaction.Status.OPEN);
//
//         try {
//             try (OneInputStreamOperatorTestHarness<Integer, byte[]> testHarness =
//                          createTestHarness(writer, committer)) {
//                 testHarness.open();
//                 assert txnEventStreamWriter != null;
//
//                 // prepare a worst-case situation that exercises the exception handling aspect of close
//                 Mockito.doThrow(new IntentionalRuntimeException()).when(txnEventStreamWriter).close();
//             }
//         } catch (Exception e) {
//             Assert.assertTrue(e instanceof IntentionalRuntimeException);
//         }
//     }
//
//     public static class TestablePravegaTransactionWriter<T> extends PravegaTransactionWriter<T> {
//         Transaction<T> trans;  // the mocked transaction that should replace the PravegaTransactionWriter#transaction
//         UUID txnId;
//
//         public TestablePravegaTransactionWriter(SerializationSchema<T> serializationSchema) {
//             super(mock(Sink.InitContext.class), MOCK_CLIENT_CONFIG, Stream.of(MOCK_SCOPE_NAME, MOCK_STREAM_NAME),
//                     DEFAULT_TXN_LEASE_RENEWAL_PERIOD_MILLIS, serializationSchema, event -> ROUTING_KEY);
//         }
//
//         @Override
//         protected TransactionalEventStreamWriter<T> initializeInternalWriter() {
//             trans = mockTransaction();
//             txnId = UUID.randomUUID();
//
//             TransactionalEventStreamWriter<T> pravegaTxnWriter = mockTxnEventStreamWriter();
//             Mockito.doReturn(txnId).when(trans).getTxnId();
//             Mockito.doReturn(trans).when(pravegaTxnWriter).beginTxn();
//             Mockito.doReturn(Transaction.Status.OPEN).when(trans).checkStatus();
//
//             clientFactory = mock(EventStreamClientFactory.class);
//
//             return pravegaTxnWriter;
//         }
//     }
//
//     public static class TestablePravegaCommitter<T> extends PravegaCommitter<T> {
//         public TestablePravegaCommitter(SerializationSchema<T> serializationSchema) {
//             super(MOCK_CLIENT_CONFIG, Stream.of(MOCK_SCOPE_NAME, MOCK_STREAM_NAME),
//                     DEFAULT_TXN_LEASE_RENEWAL_PERIOD_MILLIS, serializationSchema);
//         }
//
//         @Override
//         protected TransactionalEventStreamWriter<T> initializeInternalWriter() {
//             return mockTxnEventStreamWriter();
//         }
//     }
//
//     @SuppressWarnings("unchecked")
//     private static <T> Transaction<T> mockTransaction() {
//         return mock(Transaction.class);
//     }
//
//     @SuppressWarnings("unchecked")
//     private static <T> TransactionalEventStreamWriter<T> mockTxnEventStreamWriter() {
//         return mock(TransactionalEventStreamWriter.class);
//     }
//
//     private PravegaSink<Integer> mockSink(PravegaWriterMode writerMode,
//                                           SinkWriter<Integer, PravegaTransactionState, Void> writer,
//                                           @Nullable PravegaCommitter<Integer> committer) throws IOException {
//         final PravegaSink<Integer> sink = spy(new PravegaSink<>(false, MOCK_CLIENT_CONFIG,
//                 Stream.of(MOCK_SCOPE_NAME, MOCK_STREAM_NAME), DEFAULT_TXN_LEASE_RENEWAL_PERIOD_MILLIS,
//                 writerMode, new IntegerSerializationSchema(), FIXED_EVENT_ROUTER));
//
//         Mockito.doReturn(writer).when(sink).createWriter(anyObject(), anyObject());
//         Mockito.doReturn(committer != null ? Optional.of(committer) : Optional.empty()).when(sink).createCommitter();
//
//         return sink;
//     }
//
//     /**
//      * A test harness suitable for EXACTLY_ONCE tests.
//      *
//      * @param writer An internal writer that contains {@link EventStreamWriter}.
//      * @param committer A committer that commit the reconstructed transaction.
//      * @return A test harness.
//      */
//     private OneInputStreamOperatorTestHarness<Integer, byte[]> createTestHarness(PravegaTransactionWriter<Integer> writer,
//                                                                                  PravegaCommitter<Integer> committer) throws Exception {
//         return new OneInputStreamOperatorTestHarness<>(
//                 new SinkOperatorFactory<>(
//                         mockSink(PravegaWriterMode.EXACTLY_ONCE, writer, committer), false, true),
//                 IntSerializer.INSTANCE);
//     }
//
//     private static class IntentionalRuntimeException extends RuntimeException {
//     }
// }
=======
/**
 * Copyright Pravega Authors.
 *
 * Licensed under the Apache License, Version 2.0 (the "License");
 * you may not use this file except in compliance with the License.
 * You may obtain a copy of the License at
 *
 *     http://www.apache.org/licenses/LICENSE-2.0
 *
 * Unless required by applicable law or agreed to in writing, software
 * distributed under the License is distributed on an "AS IS" BASIS,
 * WITHOUT WARRANTIES OR CONDITIONS OF ANY KIND, either express or implied.
 * See the License for the specific language governing permissions and
 * limitations under the License.
 */
package io.pravega.connectors.flink.sink;

import io.grpc.Status;
import io.grpc.StatusRuntimeException;
import io.pravega.client.ClientConfig;
import io.pravega.client.EventStreamClientFactory;
import io.pravega.client.stream.EventStreamWriter;
import io.pravega.client.stream.Stream;
import io.pravega.client.stream.Transaction;
import io.pravega.client.stream.TransactionalEventStreamWriter;
import io.pravega.client.stream.TxnFailedException;
import io.pravega.connectors.flink.PravegaEventRouter;
import io.pravega.connectors.flink.PravegaWriterMode;
import io.pravega.connectors.flink.utils.IntegerSerializationSchema;
import org.apache.flink.api.common.serialization.SerializationSchema;
import org.apache.flink.api.common.typeutils.base.IntSerializer;
import org.apache.flink.api.connector.sink.Sink;
import org.apache.flink.api.connector.sink.SinkWriter;
import org.apache.flink.streaming.runtime.operators.sink.SinkOperatorFactory;
import org.apache.flink.streaming.runtime.streamrecord.StreamRecord;
import org.apache.flink.streaming.util.OneInputStreamOperatorTestHarness;
import org.junit.Assert;
import org.junit.Test;
import org.mockito.Mockito;

import javax.annotation.Nullable;
import java.io.IOException;
import java.util.Optional;
import java.util.UUID;

import static io.pravega.connectors.flink.sink.PravegaSinkBuilder.DEFAULT_TXN_LEASE_RENEWAL_PERIOD_MILLIS;
import static org.mockito.Matchers.any;
import static org.mockito.Matchers.anyObject;
import static org.mockito.Mockito.mock;
import static org.mockito.Mockito.never;
import static org.mockito.Mockito.spy;
import static org.mockito.Mockito.verify;

public class PravegaTransactionWriterTest {
    private static final ClientConfig MOCK_CLIENT_CONFIG = ClientConfig.builder().build();
    private static final String MOCK_SCOPE_NAME = "scope";
    private static final String MOCK_STREAM_NAME = "stream";
    private static final String ROUTING_KEY = "fixed";
    private static final PravegaEventRouter<Integer> FIXED_EVENT_ROUTER = event -> ROUTING_KEY;

    /**
     * Tests the constructor.
     */
    @Test
    public void testConstructor() {
        final TestablePravegaTransactionWriter<Integer> writer = new TestablePravegaTransactionWriter<>(
                new IntegerSerializationSchema());
        assert writer.getEventRouter() != null;
        Assert.assertEquals(FIXED_EVENT_ROUTER.getRoutingKey(1), writer.getEventRouter().getRoutingKey(1));
        // both internal writer and transaction should be set up
        Assert.assertNotNull(writer.getInternalWriter());
        Assert.assertNotNull(writer.getTransactionId());
    }

    /**
     * Tests the {@code processElement} method.
     */
    @Test
    public void testTransactionalWriterWrite() throws Exception {
        final TestablePravegaTransactionWriter<Integer> writer = new TestablePravegaTransactionWriter<>(
                new IntegerSerializationSchema());
        final TestablePravegaCommitter<Integer> committer = new TestablePravegaCommitter<>(
                new IntegerSerializationSchema());
        final Transaction<Integer> trans = writer.trans;
        final Transaction<Integer> reconstructedTrans = mockTransaction();

        Mockito.doAnswer(ans -> {
            // update the exposed trans with the latest resumed txnId
            UUID txnId = ans.getArgument(0, UUID.class);
            Mockito.doReturn(txnId).when(reconstructedTrans).getTxnId();
            // mock it ready for the commit
            Mockito.doReturn(Transaction.Status.OPEN).when(reconstructedTrans).checkStatus();
            return reconstructedTrans;
        }).when(committer.transactionalWriter).getTxn(any(UUID.class));

        try (OneInputStreamOperatorTestHarness<Integer, byte[]> testHarness =
                     createTestHarness(writer, committer)) {
            testHarness.open();
            StreamRecord<Integer> e1 = new StreamRecord<>(1, 1L);
            testHarness.processElement(e1);
            verify(trans).writeEvent(ROUTING_KEY, e1.getValue());

            // verify the prepareCommit is called and events are flushed
            testHarness.prepareSnapshotPreBarrier(1L);
            verify(trans).flush();

            // trigger the internal process to save the committables
            testHarness.snapshot(1L, 3L);

            // call the committer to reconstruct the trans and commit them
            testHarness.notifyOfCompletedCheckpoint(1L);
            Assert.assertEquals(reconstructedTrans.getTxnId(), trans.getTxnId());
            verify(reconstructedTrans).commit();
        }
    }

    /**
     * Tests the error handling if it fails at {@code writeEvent}.
     */
    @Test
    public void testTransactionalWriterWriteFail() throws Exception {
        final TestablePravegaTransactionWriter<Integer> writer = new TestablePravegaTransactionWriter<>(
                new IntegerSerializationSchema());
        final TestablePravegaCommitter<Integer> committer = new TestablePravegaCommitter<>(
                new IntegerSerializationSchema());
        final Transaction<Integer> trans = writer.trans;

        Mockito.doThrow(new TxnFailedException()).when(trans).writeEvent(anyObject(), anyObject());

        try (OneInputStreamOperatorTestHarness<Integer, byte[]> testHarness =
                     createTestHarness(writer, committer)) {
            testHarness.open();
            StreamRecord<Integer> e1 = new StreamRecord<>(1, 1L);

            try {
                testHarness.processElement(e1);
                Assert.fail("Expected a TxnFailedException wrapped in IOException");
            } catch (IOException e) {
                // TxnFailedException wrapped in IOException is caught
            }
        }
    }

    /**
     * Tests the error handling if it fails at {@code flush}.
     */
    @Test
    public void testTransactionalWriterPrepareCommitFail() throws Exception {
        final TestablePravegaTransactionWriter<Integer> writer = new TestablePravegaTransactionWriter<>(
                new IntegerSerializationSchema());
        final TestablePravegaCommitter<Integer> committer = new TestablePravegaCommitter<>(
                new IntegerSerializationSchema());
        final Transaction<Integer> trans = writer.trans;

        Mockito.doThrow(new TxnFailedException()).when(trans).flush();

        try (OneInputStreamOperatorTestHarness<Integer, byte[]> testHarness =
                     createTestHarness(writer, committer)) {
            testHarness.open();
            StreamRecord<Integer> e1 = new StreamRecord<>(1, 1L);
            testHarness.processElement(e1);
            verify(trans).writeEvent(ROUTING_KEY, e1.getValue());

            try {
                // call the prepareCommit
                testHarness.prepareSnapshotPreBarrier(1L);
                Assert.fail("Expected a TxnFailedException wrapped in IOException");
            } catch (IOException e) {
                // TxnFailedException wrapped in IOException is caught
            }
        }
    }

    /**
     * Tests the error handling with unknown transaction.
     */
    @Test
    public void testTransactionalWriterCommitWithUnknownId() throws Exception {
        final TestablePravegaTransactionWriter<Integer> writer = new TestablePravegaTransactionWriter<>(
                new IntegerSerializationSchema());
        final TestablePravegaCommitter<Integer> committer = new TestablePravegaCommitter<>(
                new IntegerSerializationSchema());

        Mockito.doAnswer(ans -> {
            final Transaction<Integer> reconstructedTrans = mockTransaction();
            // update the exposed trans with the latest resumed txnId
            UUID txnId = ans.getArgument(0, UUID.class);
            Mockito.doReturn(txnId).when(reconstructedTrans).getTxnId();
            // mock it with unknown id exception
            Mockito.when(reconstructedTrans.checkStatus()).thenThrow(new StatusRuntimeException(Status.NOT_FOUND));
            return reconstructedTrans;
        }).when(committer.transactionalWriter).getTxn(any(UUID.class));

        try (OneInputStreamOperatorTestHarness<Integer, byte[]> testHarness =
                     createTestHarness(writer, committer)) {
            testHarness.open();
            StreamRecord<Integer> e1 = new StreamRecord<>(1, 1L);
            testHarness.processElement(e1);
            testHarness.prepareSnapshotPreBarrier(1L);
            testHarness.snapshot(1L, 3L);
            testHarness.notifyOfCompletedCheckpoint(1L);
            // StatusRuntimeException with Unknown transaction is caught
        }
    }

    /**
     * Tests the error handling.
     */
    @Test
    public void testTransactionalWriterCommitFail() throws Exception {
        final TestablePravegaTransactionWriter<Integer> writer = new TestablePravegaTransactionWriter<>(
                new IntegerSerializationSchema());
        final TestablePravegaCommitter<Integer> committer = new TestablePravegaCommitter<>(
                new IntegerSerializationSchema());

        Mockito.doAnswer(ans -> {
            final Transaction<Integer> reconstructedTrans = mockTransaction();
            // update the exposed trans with the latest resumed txnId
            UUID txnId = ans.getArgument(0, UUID.class);
            Mockito.doReturn(txnId).when(reconstructedTrans).getTxnId();
            // mock it ready for commit
            Mockito.when(reconstructedTrans.checkStatus()).thenReturn(Transaction.Status.OPEN);
            // but fail to commit
            Mockito.doThrow(new TxnFailedException()).when(reconstructedTrans).commit();
            return reconstructedTrans;
        }).when(committer.transactionalWriter).getTxn(any(UUID.class));

        try (OneInputStreamOperatorTestHarness<Integer, byte[]> testHarness =
                     createTestHarness(writer, committer)) {
            testHarness.open();
            StreamRecord<Integer> e1 = new StreamRecord<>(1, 1L);
            testHarness.processElement(e1);
            testHarness.prepareSnapshotPreBarrier(1L);
            testHarness.snapshot(1L, 3L);
            testHarness.notifyOfCompletedCheckpoint(1L);
            // TxnFailedException is caught
        }
    }

    /**
     * Tests the wrong transaction status while committing.
     */
    @Test
    public void testTransactionalWriterCommitWithWrongStatus() throws Exception {
        final TestablePravegaTransactionWriter<Integer> writer = new TestablePravegaTransactionWriter<>(
                new IntegerSerializationSchema());
        final TestablePravegaCommitter<Integer> committer = new TestablePravegaCommitter<>(
                new IntegerSerializationSchema());
        final Transaction<Integer> reconstructedTrans = mockTransaction();

        Mockito.doAnswer(ans -> {
            // update the exposed trans with the latest resumed txnId
            UUID txnId = ans.getArgument(0, UUID.class);
            Mockito.doReturn(txnId).when(reconstructedTrans).getTxnId();
            // mock the transaction with aborted status
            Mockito.when(reconstructedTrans.checkStatus()).thenReturn(Transaction.Status.ABORTED);
            return reconstructedTrans;
        }).when(committer.transactionalWriter).getTxn(any(UUID.class));

        try (OneInputStreamOperatorTestHarness<Integer, byte[]> testHarness =
                     createTestHarness(writer, committer)) {
            testHarness.open();
            StreamRecord<Integer> e1 = new StreamRecord<>(1, 1L);
            testHarness.processElement(e1);
            testHarness.prepareSnapshotPreBarrier(1L);
            testHarness.snapshot(1L, 3L);
            testHarness.notifyOfCompletedCheckpoint(1L);

            verify(reconstructedTrans, never()).commit();
        }
    }

    /**
     * Tests the {@code close} method.
     */
    @SuppressWarnings("unchecked")
    @Test
    public void testTransactionalWriterClose() throws Exception {
        final TestablePravegaTransactionWriter<Integer> writer = new TestablePravegaTransactionWriter<>(
                new IntegerSerializationSchema());
        final TestablePravegaCommitter<Integer> committer = new TestablePravegaCommitter<>(
                new IntegerSerializationSchema());
        final Transaction<Integer> trans = writer.trans;
        final TransactionalEventStreamWriter<Integer> txnEventStreamWriter = writer.getInternalWriter();

        Mockito.when(trans.checkStatus()).thenReturn(Transaction.Status.OPEN);

        try {
            try (OneInputStreamOperatorTestHarness<Integer, byte[]> testHarness =
                         createTestHarness(writer, committer)) {
                testHarness.open();
                assert txnEventStreamWriter != null;

                // prepare a worst-case situation that exercises the exception handling aspect of close
                Mockito.doThrow(new IntentionalRuntimeException()).when(txnEventStreamWriter).close();
            }
        } catch (Exception e) {
            Assert.assertTrue(e instanceof IntentionalRuntimeException);
        }
    }

    public static class TestablePravegaTransactionWriter<T> extends PravegaTransactionWriter<T> {
        Transaction<T> trans;  // the mocked transaction that should replace the PravegaTransactionWriter#transaction
        UUID txnId;

        public TestablePravegaTransactionWriter(SerializationSchema<T> serializationSchema) {
            super(mock(Sink.InitContext.class), MOCK_CLIENT_CONFIG, Stream.of(MOCK_SCOPE_NAME, MOCK_STREAM_NAME),
                    DEFAULT_TXN_LEASE_RENEWAL_PERIOD_MILLIS, serializationSchema, event -> ROUTING_KEY);
        }

        @Override
        protected TransactionalEventStreamWriter<T> initializeInternalWriter() {
            trans = mockTransaction();
            txnId = UUID.randomUUID();

            TransactionalEventStreamWriter<T> pravegaTxnWriter = mockTxnEventStreamWriter();
            Mockito.doReturn(txnId).when(trans).getTxnId();
            Mockito.doReturn(trans).when(pravegaTxnWriter).beginTxn();
            Mockito.doReturn(Transaction.Status.OPEN).when(trans).checkStatus();

            clientFactory = mock(EventStreamClientFactory.class);

            return pravegaTxnWriter;
        }
    }

    public static class TestablePravegaCommitter<T> extends PravegaCommitter<T> {
        public TestablePravegaCommitter(SerializationSchema<T> serializationSchema) {
            super(MOCK_CLIENT_CONFIG, Stream.of(MOCK_SCOPE_NAME, MOCK_STREAM_NAME),
                    DEFAULT_TXN_LEASE_RENEWAL_PERIOD_MILLIS, serializationSchema);
        }

        @Override
        protected TransactionalEventStreamWriter<T> initializeInternalWriter() {
            return mockTxnEventStreamWriter();
        }
    }

    @SuppressWarnings("unchecked")
    private static <T> Transaction<T> mockTransaction() {
        return mock(Transaction.class);
    }

    @SuppressWarnings("unchecked")
    private static <T> TransactionalEventStreamWriter<T> mockTxnEventStreamWriter() {
        return mock(TransactionalEventStreamWriter.class);
    }

    private PravegaSink<Integer> mockSink(PravegaWriterMode writerMode,
                                          SinkWriter<Integer, PravegaTransactionState, Void> writer,
                                          @Nullable PravegaCommitter<Integer> committer) throws IOException {
        final PravegaSink<Integer> sink = spy(new PravegaSink<>(false, MOCK_CLIENT_CONFIG,
                Stream.of(MOCK_SCOPE_NAME, MOCK_STREAM_NAME), DEFAULT_TXN_LEASE_RENEWAL_PERIOD_MILLIS,
                writerMode, new IntegerSerializationSchema(), FIXED_EVENT_ROUTER));

        Mockito.doReturn(writer).when(sink).createWriter(anyObject(), anyObject());
        Mockito.doReturn(committer != null ? Optional.of(committer) : Optional.empty()).when(sink).createCommitter();

        return sink;
    }

    /**
     * A test harness suitable for EXACTLY_ONCE tests.
     *
     * @param writer An internal writer that contains {@link EventStreamWriter}.
     * @param committer A committer that commit the reconstructed transaction.
     * @return A test harness.
     */
    private OneInputStreamOperatorTestHarness<Integer, byte[]> createTestHarness(PravegaTransactionWriter<Integer> writer,
                                                                                 PravegaCommitter<Integer> committer) throws Exception {
        return new OneInputStreamOperatorTestHarness<>(
                new SinkOperatorFactory<>(
                        mockSink(PravegaWriterMode.EXACTLY_ONCE, writer, committer), false, true),
                IntSerializer.INSTANCE);
    }

    private static class IntentionalRuntimeException extends RuntimeException {
    }
}
>>>>>>> 13271160
<|MERGE_RESOLUTION|>--- conflicted
+++ resolved
@@ -1,21 +1,20 @@
-<<<<<<< HEAD
-// /**
-//  * Copyright Pravega Authors.
-//  *
-//  * Licensed under the Apache License, Version 2.0 (the "License");
-//  * you may not use this file except in compliance with the License.
-//  * You may obtain a copy of the License at
-//  *
-//  *     http://www.apache.org/licenses/LICENSE-2.0
-//  *
-//  * Unless required by applicable law or agreed to in writing, software
-//  * distributed under the License is distributed on an "AS IS" BASIS,
-//  * WITHOUT WARRANTIES OR CONDITIONS OF ANY KIND, either express or implied.
-//  * See the License for the specific language governing permissions and
-//  * limitations under the License.
-//  */
+/**
+ * Copyright Pravega Authors.
+ *
+ * Licensed under the Apache License, Version 2.0 (the "License");
+ * you may not use this file except in compliance with the License.
+ * You may obtain a copy of the License at
+ *
+ *     http://www.apache.org/licenses/LICENSE-2.0
+ *
+ * Unless required by applicable law or agreed to in writing, software
+ * distributed under the License is distributed on an "AS IS" BASIS,
+ * WITHOUT WARRANTIES OR CONDITIONS OF ANY KIND, either express or implied.
+ * See the License for the specific language governing permissions and
+ * limitations under the License.
+ */
 // package io.pravega.connectors.flink.sink;
-//
+
 // import io.grpc.Status;
 // import io.grpc.StatusRuntimeException;
 // import io.pravega.client.ClientConfig;
@@ -38,12 +37,12 @@
 // import org.junit.Assert;
 // import org.junit.Test;
 // import org.mockito.Mockito;
-//
+
 // import javax.annotation.Nullable;
 // import java.io.IOException;
 // import java.util.Optional;
 // import java.util.UUID;
-//
+
 // import static io.pravega.connectors.flink.sink.PravegaSinkBuilder.DEFAULT_TXN_LEASE_RENEWAL_PERIOD_MILLIS;
 // import static org.mockito.Matchers.any;
 // import static org.mockito.Matchers.anyObject;
@@ -51,14 +50,14 @@
 // import static org.mockito.Mockito.never;
 // import static org.mockito.Mockito.spy;
 // import static org.mockito.Mockito.verify;
-//
+
 // public class PravegaTransactionWriterTest {
 //     private static final ClientConfig MOCK_CLIENT_CONFIG = ClientConfig.builder().build();
 //     private static final String MOCK_SCOPE_NAME = "scope";
 //     private static final String MOCK_STREAM_NAME = "stream";
 //     private static final String ROUTING_KEY = "fixed";
 //     private static final PravegaEventRouter<Integer> FIXED_EVENT_ROUTER = event -> ROUTING_KEY;
-//
+
 //     /**
 //      * Tests the constructor.
 //      */
@@ -72,7 +71,7 @@
 //         Assert.assertNotNull(writer.getInternalWriter());
 //         Assert.assertNotNull(writer.getTransactionId());
 //     }
-//
+
 //     /**
 //      * Tests the {@code processElement} method.
 //      */
@@ -84,37 +83,37 @@
 //                 new IntegerSerializationSchema());
 //         final Transaction<Integer> trans = writer.trans;
 //         final Transaction<Integer> reconstructedTrans = mockTransaction();
-//
+
 //         Mockito.doAnswer(ans -> {
 //             // update the exposed trans with the latest resumed txnId
-//             UUID txnId = ans.getArgumentAt(0, UUID.class);
+//             UUID txnId = ans.getArgument(0, UUID.class);
 //             Mockito.doReturn(txnId).when(reconstructedTrans).getTxnId();
 //             // mock it ready for the commit
 //             Mockito.doReturn(Transaction.Status.OPEN).when(reconstructedTrans).checkStatus();
 //             return reconstructedTrans;
 //         }).when(committer.transactionalWriter).getTxn(any(UUID.class));
-//
+
 //         try (OneInputStreamOperatorTestHarness<Integer, byte[]> testHarness =
 //                      createTestHarness(writer, committer)) {
 //             testHarness.open();
 //             StreamRecord<Integer> e1 = new StreamRecord<>(1, 1L);
 //             testHarness.processElement(e1);
 //             verify(trans).writeEvent(ROUTING_KEY, e1.getValue());
-//
+
 //             // verify the prepareCommit is called and events are flushed
 //             testHarness.prepareSnapshotPreBarrier(1L);
 //             verify(trans).flush();
-//
+
 //             // trigger the internal process to save the committables
 //             testHarness.snapshot(1L, 3L);
-//
+
 //             // call the committer to reconstruct the trans and commit them
 //             testHarness.notifyOfCompletedCheckpoint(1L);
 //             Assert.assertEquals(reconstructedTrans.getTxnId(), trans.getTxnId());
 //             verify(reconstructedTrans).commit();
 //         }
 //     }
-//
+
 //     /**
 //      * Tests the error handling if it fails at {@code writeEvent}.
 //      */
@@ -125,14 +124,14 @@
 //         final TestablePravegaCommitter<Integer> committer = new TestablePravegaCommitter<>(
 //                 new IntegerSerializationSchema());
 //         final Transaction<Integer> trans = writer.trans;
-//
+
 //         Mockito.doThrow(new TxnFailedException()).when(trans).writeEvent(anyObject(), anyObject());
-//
-//         try (OneInputStreamOperatorTestHarness<Integer, byte[]> testHarness =
-//                      createTestHarness(writer, committer)) {
-//             testHarness.open();
-//             StreamRecord<Integer> e1 = new StreamRecord<>(1, 1L);
-//
+
+//         try (OneInputStreamOperatorTestHarness<Integer, byte[]> testHarness =
+//                      createTestHarness(writer, committer)) {
+//             testHarness.open();
+//             StreamRecord<Integer> e1 = new StreamRecord<>(1, 1L);
+
 //             try {
 //                 testHarness.processElement(e1);
 //                 Assert.fail("Expected a TxnFailedException wrapped in IOException");
@@ -141,7 +140,7 @@
 //             }
 //         }
 //     }
-//
+
 //     /**
 //      * Tests the error handling if it fails at {@code flush}.
 //      */
@@ -152,16 +151,16 @@
 //         final TestablePravegaCommitter<Integer> committer = new TestablePravegaCommitter<>(
 //                 new IntegerSerializationSchema());
 //         final Transaction<Integer> trans = writer.trans;
-//
+
 //         Mockito.doThrow(new TxnFailedException()).when(trans).flush();
-//
+
 //         try (OneInputStreamOperatorTestHarness<Integer, byte[]> testHarness =
 //                      createTestHarness(writer, committer)) {
 //             testHarness.open();
 //             StreamRecord<Integer> e1 = new StreamRecord<>(1, 1L);
 //             testHarness.processElement(e1);
 //             verify(trans).writeEvent(ROUTING_KEY, e1.getValue());
-//
+
 //             try {
 //                 // call the prepareCommit
 //                 testHarness.prepareSnapshotPreBarrier(1L);
@@ -171,7 +170,7 @@
 //             }
 //         }
 //     }
-//
+
 //     /**
 //      * Tests the error handling with unknown transaction.
 //      */
@@ -181,17 +180,17 @@
 //                 new IntegerSerializationSchema());
 //         final TestablePravegaCommitter<Integer> committer = new TestablePravegaCommitter<>(
 //                 new IntegerSerializationSchema());
-//
+
 //         Mockito.doAnswer(ans -> {
 //             final Transaction<Integer> reconstructedTrans = mockTransaction();
 //             // update the exposed trans with the latest resumed txnId
-//             UUID txnId = ans.getArgumentAt(0, UUID.class);
+//             UUID txnId = ans.getArgument(0, UUID.class);
 //             Mockito.doReturn(txnId).when(reconstructedTrans).getTxnId();
 //             // mock it with unknown id exception
 //             Mockito.when(reconstructedTrans.checkStatus()).thenThrow(new StatusRuntimeException(Status.NOT_FOUND));
 //             return reconstructedTrans;
 //         }).when(committer.transactionalWriter).getTxn(any(UUID.class));
-//
+
 //         try (OneInputStreamOperatorTestHarness<Integer, byte[]> testHarness =
 //                      createTestHarness(writer, committer)) {
 //             testHarness.open();
@@ -203,7 +202,7 @@
 //             // StatusRuntimeException with Unknown transaction is caught
 //         }
 //     }
-//
+
 //     /**
 //      * Tests the error handling.
 //      */
@@ -213,11 +212,11 @@
 //                 new IntegerSerializationSchema());
 //         final TestablePravegaCommitter<Integer> committer = new TestablePravegaCommitter<>(
 //                 new IntegerSerializationSchema());
-//
+
 //         Mockito.doAnswer(ans -> {
 //             final Transaction<Integer> reconstructedTrans = mockTransaction();
 //             // update the exposed trans with the latest resumed txnId
-//             UUID txnId = ans.getArgumentAt(0, UUID.class);
+//             UUID txnId = ans.getArgument(0, UUID.class);
 //             Mockito.doReturn(txnId).when(reconstructedTrans).getTxnId();
 //             // mock it ready for commit
 //             Mockito.when(reconstructedTrans.checkStatus()).thenReturn(Transaction.Status.OPEN);
@@ -225,7 +224,7 @@
 //             Mockito.doThrow(new TxnFailedException()).when(reconstructedTrans).commit();
 //             return reconstructedTrans;
 //         }).when(committer.transactionalWriter).getTxn(any(UUID.class));
-//
+
 //         try (OneInputStreamOperatorTestHarness<Integer, byte[]> testHarness =
 //                      createTestHarness(writer, committer)) {
 //             testHarness.open();
@@ -237,7 +236,7 @@
 //             // TxnFailedException is caught
 //         }
 //     }
-//
+
 //     /**
 //      * Tests the wrong transaction status while committing.
 //      */
@@ -248,16 +247,16 @@
 //         final TestablePravegaCommitter<Integer> committer = new TestablePravegaCommitter<>(
 //                 new IntegerSerializationSchema());
 //         final Transaction<Integer> reconstructedTrans = mockTransaction();
-//
+
 //         Mockito.doAnswer(ans -> {
 //             // update the exposed trans with the latest resumed txnId
-//             UUID txnId = ans.getArgumentAt(0, UUID.class);
+//             UUID txnId = ans.getArgument(0, UUID.class);
 //             Mockito.doReturn(txnId).when(reconstructedTrans).getTxnId();
 //             // mock the transaction with aborted status
 //             Mockito.when(reconstructedTrans.checkStatus()).thenReturn(Transaction.Status.ABORTED);
 //             return reconstructedTrans;
 //         }).when(committer.transactionalWriter).getTxn(any(UUID.class));
-//
+
 //         try (OneInputStreamOperatorTestHarness<Integer, byte[]> testHarness =
 //                      createTestHarness(writer, committer)) {
 //             testHarness.open();
@@ -266,11 +265,11 @@
 //             testHarness.prepareSnapshotPreBarrier(1L);
 //             testHarness.snapshot(1L, 3L);
 //             testHarness.notifyOfCompletedCheckpoint(1L);
-//
+
 //             verify(reconstructedTrans, never()).commit();
 //         }
 //     }
-//
+
 //     /**
 //      * Tests the {@code close} method.
 //      */
@@ -283,15 +282,15 @@
 //                 new IntegerSerializationSchema());
 //         final Transaction<Integer> trans = writer.trans;
 //         final TransactionalEventStreamWriter<Integer> txnEventStreamWriter = writer.getInternalWriter();
-//
+
 //         Mockito.when(trans.checkStatus()).thenReturn(Transaction.Status.OPEN);
-//
+
 //         try {
 //             try (OneInputStreamOperatorTestHarness<Integer, byte[]> testHarness =
 //                          createTestHarness(writer, committer)) {
 //                 testHarness.open();
 //                 assert txnEventStreamWriter != null;
-//
+
 //                 // prepare a worst-case situation that exercises the exception handling aspect of close
 //                 Mockito.doThrow(new IntentionalRuntimeException()).when(txnEventStreamWriter).close();
 //             }
@@ -299,67 +298,67 @@
 //             Assert.assertTrue(e instanceof IntentionalRuntimeException);
 //         }
 //     }
-//
+
 //     public static class TestablePravegaTransactionWriter<T> extends PravegaTransactionWriter<T> {
 //         Transaction<T> trans;  // the mocked transaction that should replace the PravegaTransactionWriter#transaction
 //         UUID txnId;
-//
+
 //         public TestablePravegaTransactionWriter(SerializationSchema<T> serializationSchema) {
 //             super(mock(Sink.InitContext.class), MOCK_CLIENT_CONFIG, Stream.of(MOCK_SCOPE_NAME, MOCK_STREAM_NAME),
 //                     DEFAULT_TXN_LEASE_RENEWAL_PERIOD_MILLIS, serializationSchema, event -> ROUTING_KEY);
 //         }
-//
+
 //         @Override
 //         protected TransactionalEventStreamWriter<T> initializeInternalWriter() {
 //             trans = mockTransaction();
 //             txnId = UUID.randomUUID();
-//
+
 //             TransactionalEventStreamWriter<T> pravegaTxnWriter = mockTxnEventStreamWriter();
 //             Mockito.doReturn(txnId).when(trans).getTxnId();
 //             Mockito.doReturn(trans).when(pravegaTxnWriter).beginTxn();
 //             Mockito.doReturn(Transaction.Status.OPEN).when(trans).checkStatus();
-//
+
 //             clientFactory = mock(EventStreamClientFactory.class);
-//
+
 //             return pravegaTxnWriter;
 //         }
 //     }
-//
+
 //     public static class TestablePravegaCommitter<T> extends PravegaCommitter<T> {
 //         public TestablePravegaCommitter(SerializationSchema<T> serializationSchema) {
 //             super(MOCK_CLIENT_CONFIG, Stream.of(MOCK_SCOPE_NAME, MOCK_STREAM_NAME),
 //                     DEFAULT_TXN_LEASE_RENEWAL_PERIOD_MILLIS, serializationSchema);
 //         }
-//
+
 //         @Override
 //         protected TransactionalEventStreamWriter<T> initializeInternalWriter() {
 //             return mockTxnEventStreamWriter();
 //         }
 //     }
-//
+
 //     @SuppressWarnings("unchecked")
 //     private static <T> Transaction<T> mockTransaction() {
 //         return mock(Transaction.class);
 //     }
-//
+
 //     @SuppressWarnings("unchecked")
 //     private static <T> TransactionalEventStreamWriter<T> mockTxnEventStreamWriter() {
 //         return mock(TransactionalEventStreamWriter.class);
 //     }
-//
+
 //     private PravegaSink<Integer> mockSink(PravegaWriterMode writerMode,
 //                                           SinkWriter<Integer, PravegaTransactionState, Void> writer,
 //                                           @Nullable PravegaCommitter<Integer> committer) throws IOException {
 //         final PravegaSink<Integer> sink = spy(new PravegaSink<>(false, MOCK_CLIENT_CONFIG,
 //                 Stream.of(MOCK_SCOPE_NAME, MOCK_STREAM_NAME), DEFAULT_TXN_LEASE_RENEWAL_PERIOD_MILLIS,
 //                 writerMode, new IntegerSerializationSchema(), FIXED_EVENT_ROUTER));
-//
+
 //         Mockito.doReturn(writer).when(sink).createWriter(anyObject(), anyObject());
 //         Mockito.doReturn(committer != null ? Optional.of(committer) : Optional.empty()).when(sink).createCommitter();
-//
+
 //         return sink;
 //     }
-//
+
 //     /**
 //      * A test harness suitable for EXACTLY_ONCE tests.
 //      *
@@ -374,388 +373,7 @@
 //                         mockSink(PravegaWriterMode.EXACTLY_ONCE, writer, committer), false, true),
 //                 IntSerializer.INSTANCE);
 //     }
-//
+
 //     private static class IntentionalRuntimeException extends RuntimeException {
 //     }
-// }
-=======
-/**
- * Copyright Pravega Authors.
- *
- * Licensed under the Apache License, Version 2.0 (the "License");
- * you may not use this file except in compliance with the License.
- * You may obtain a copy of the License at
- *
- *     http://www.apache.org/licenses/LICENSE-2.0
- *
- * Unless required by applicable law or agreed to in writing, software
- * distributed under the License is distributed on an "AS IS" BASIS,
- * WITHOUT WARRANTIES OR CONDITIONS OF ANY KIND, either express or implied.
- * See the License for the specific language governing permissions and
- * limitations under the License.
- */
-package io.pravega.connectors.flink.sink;
-
-import io.grpc.Status;
-import io.grpc.StatusRuntimeException;
-import io.pravega.client.ClientConfig;
-import io.pravega.client.EventStreamClientFactory;
-import io.pravega.client.stream.EventStreamWriter;
-import io.pravega.client.stream.Stream;
-import io.pravega.client.stream.Transaction;
-import io.pravega.client.stream.TransactionalEventStreamWriter;
-import io.pravega.client.stream.TxnFailedException;
-import io.pravega.connectors.flink.PravegaEventRouter;
-import io.pravega.connectors.flink.PravegaWriterMode;
-import io.pravega.connectors.flink.utils.IntegerSerializationSchema;
-import org.apache.flink.api.common.serialization.SerializationSchema;
-import org.apache.flink.api.common.typeutils.base.IntSerializer;
-import org.apache.flink.api.connector.sink.Sink;
-import org.apache.flink.api.connector.sink.SinkWriter;
-import org.apache.flink.streaming.runtime.operators.sink.SinkOperatorFactory;
-import org.apache.flink.streaming.runtime.streamrecord.StreamRecord;
-import org.apache.flink.streaming.util.OneInputStreamOperatorTestHarness;
-import org.junit.Assert;
-import org.junit.Test;
-import org.mockito.Mockito;
-
-import javax.annotation.Nullable;
-import java.io.IOException;
-import java.util.Optional;
-import java.util.UUID;
-
-import static io.pravega.connectors.flink.sink.PravegaSinkBuilder.DEFAULT_TXN_LEASE_RENEWAL_PERIOD_MILLIS;
-import static org.mockito.Matchers.any;
-import static org.mockito.Matchers.anyObject;
-import static org.mockito.Mockito.mock;
-import static org.mockito.Mockito.never;
-import static org.mockito.Mockito.spy;
-import static org.mockito.Mockito.verify;
-
-public class PravegaTransactionWriterTest {
-    private static final ClientConfig MOCK_CLIENT_CONFIG = ClientConfig.builder().build();
-    private static final String MOCK_SCOPE_NAME = "scope";
-    private static final String MOCK_STREAM_NAME = "stream";
-    private static final String ROUTING_KEY = "fixed";
-    private static final PravegaEventRouter<Integer> FIXED_EVENT_ROUTER = event -> ROUTING_KEY;
-
-    /**
-     * Tests the constructor.
-     */
-    @Test
-    public void testConstructor() {
-        final TestablePravegaTransactionWriter<Integer> writer = new TestablePravegaTransactionWriter<>(
-                new IntegerSerializationSchema());
-        assert writer.getEventRouter() != null;
-        Assert.assertEquals(FIXED_EVENT_ROUTER.getRoutingKey(1), writer.getEventRouter().getRoutingKey(1));
-        // both internal writer and transaction should be set up
-        Assert.assertNotNull(writer.getInternalWriter());
-        Assert.assertNotNull(writer.getTransactionId());
-    }
-
-    /**
-     * Tests the {@code processElement} method.
-     */
-    @Test
-    public void testTransactionalWriterWrite() throws Exception {
-        final TestablePravegaTransactionWriter<Integer> writer = new TestablePravegaTransactionWriter<>(
-                new IntegerSerializationSchema());
-        final TestablePravegaCommitter<Integer> committer = new TestablePravegaCommitter<>(
-                new IntegerSerializationSchema());
-        final Transaction<Integer> trans = writer.trans;
-        final Transaction<Integer> reconstructedTrans = mockTransaction();
-
-        Mockito.doAnswer(ans -> {
-            // update the exposed trans with the latest resumed txnId
-            UUID txnId = ans.getArgument(0, UUID.class);
-            Mockito.doReturn(txnId).when(reconstructedTrans).getTxnId();
-            // mock it ready for the commit
-            Mockito.doReturn(Transaction.Status.OPEN).when(reconstructedTrans).checkStatus();
-            return reconstructedTrans;
-        }).when(committer.transactionalWriter).getTxn(any(UUID.class));
-
-        try (OneInputStreamOperatorTestHarness<Integer, byte[]> testHarness =
-                     createTestHarness(writer, committer)) {
-            testHarness.open();
-            StreamRecord<Integer> e1 = new StreamRecord<>(1, 1L);
-            testHarness.processElement(e1);
-            verify(trans).writeEvent(ROUTING_KEY, e1.getValue());
-
-            // verify the prepareCommit is called and events are flushed
-            testHarness.prepareSnapshotPreBarrier(1L);
-            verify(trans).flush();
-
-            // trigger the internal process to save the committables
-            testHarness.snapshot(1L, 3L);
-
-            // call the committer to reconstruct the trans and commit them
-            testHarness.notifyOfCompletedCheckpoint(1L);
-            Assert.assertEquals(reconstructedTrans.getTxnId(), trans.getTxnId());
-            verify(reconstructedTrans).commit();
-        }
-    }
-
-    /**
-     * Tests the error handling if it fails at {@code writeEvent}.
-     */
-    @Test
-    public void testTransactionalWriterWriteFail() throws Exception {
-        final TestablePravegaTransactionWriter<Integer> writer = new TestablePravegaTransactionWriter<>(
-                new IntegerSerializationSchema());
-        final TestablePravegaCommitter<Integer> committer = new TestablePravegaCommitter<>(
-                new IntegerSerializationSchema());
-        final Transaction<Integer> trans = writer.trans;
-
-        Mockito.doThrow(new TxnFailedException()).when(trans).writeEvent(anyObject(), anyObject());
-
-        try (OneInputStreamOperatorTestHarness<Integer, byte[]> testHarness =
-                     createTestHarness(writer, committer)) {
-            testHarness.open();
-            StreamRecord<Integer> e1 = new StreamRecord<>(1, 1L);
-
-            try {
-                testHarness.processElement(e1);
-                Assert.fail("Expected a TxnFailedException wrapped in IOException");
-            } catch (IOException e) {
-                // TxnFailedException wrapped in IOException is caught
-            }
-        }
-    }
-
-    /**
-     * Tests the error handling if it fails at {@code flush}.
-     */
-    @Test
-    public void testTransactionalWriterPrepareCommitFail() throws Exception {
-        final TestablePravegaTransactionWriter<Integer> writer = new TestablePravegaTransactionWriter<>(
-                new IntegerSerializationSchema());
-        final TestablePravegaCommitter<Integer> committer = new TestablePravegaCommitter<>(
-                new IntegerSerializationSchema());
-        final Transaction<Integer> trans = writer.trans;
-
-        Mockito.doThrow(new TxnFailedException()).when(trans).flush();
-
-        try (OneInputStreamOperatorTestHarness<Integer, byte[]> testHarness =
-                     createTestHarness(writer, committer)) {
-            testHarness.open();
-            StreamRecord<Integer> e1 = new StreamRecord<>(1, 1L);
-            testHarness.processElement(e1);
-            verify(trans).writeEvent(ROUTING_KEY, e1.getValue());
-
-            try {
-                // call the prepareCommit
-                testHarness.prepareSnapshotPreBarrier(1L);
-                Assert.fail("Expected a TxnFailedException wrapped in IOException");
-            } catch (IOException e) {
-                // TxnFailedException wrapped in IOException is caught
-            }
-        }
-    }
-
-    /**
-     * Tests the error handling with unknown transaction.
-     */
-    @Test
-    public void testTransactionalWriterCommitWithUnknownId() throws Exception {
-        final TestablePravegaTransactionWriter<Integer> writer = new TestablePravegaTransactionWriter<>(
-                new IntegerSerializationSchema());
-        final TestablePravegaCommitter<Integer> committer = new TestablePravegaCommitter<>(
-                new IntegerSerializationSchema());
-
-        Mockito.doAnswer(ans -> {
-            final Transaction<Integer> reconstructedTrans = mockTransaction();
-            // update the exposed trans with the latest resumed txnId
-            UUID txnId = ans.getArgument(0, UUID.class);
-            Mockito.doReturn(txnId).when(reconstructedTrans).getTxnId();
-            // mock it with unknown id exception
-            Mockito.when(reconstructedTrans.checkStatus()).thenThrow(new StatusRuntimeException(Status.NOT_FOUND));
-            return reconstructedTrans;
-        }).when(committer.transactionalWriter).getTxn(any(UUID.class));
-
-        try (OneInputStreamOperatorTestHarness<Integer, byte[]> testHarness =
-                     createTestHarness(writer, committer)) {
-            testHarness.open();
-            StreamRecord<Integer> e1 = new StreamRecord<>(1, 1L);
-            testHarness.processElement(e1);
-            testHarness.prepareSnapshotPreBarrier(1L);
-            testHarness.snapshot(1L, 3L);
-            testHarness.notifyOfCompletedCheckpoint(1L);
-            // StatusRuntimeException with Unknown transaction is caught
-        }
-    }
-
-    /**
-     * Tests the error handling.
-     */
-    @Test
-    public void testTransactionalWriterCommitFail() throws Exception {
-        final TestablePravegaTransactionWriter<Integer> writer = new TestablePravegaTransactionWriter<>(
-                new IntegerSerializationSchema());
-        final TestablePravegaCommitter<Integer> committer = new TestablePravegaCommitter<>(
-                new IntegerSerializationSchema());
-
-        Mockito.doAnswer(ans -> {
-            final Transaction<Integer> reconstructedTrans = mockTransaction();
-            // update the exposed trans with the latest resumed txnId
-            UUID txnId = ans.getArgument(0, UUID.class);
-            Mockito.doReturn(txnId).when(reconstructedTrans).getTxnId();
-            // mock it ready for commit
-            Mockito.when(reconstructedTrans.checkStatus()).thenReturn(Transaction.Status.OPEN);
-            // but fail to commit
-            Mockito.doThrow(new TxnFailedException()).when(reconstructedTrans).commit();
-            return reconstructedTrans;
-        }).when(committer.transactionalWriter).getTxn(any(UUID.class));
-
-        try (OneInputStreamOperatorTestHarness<Integer, byte[]> testHarness =
-                     createTestHarness(writer, committer)) {
-            testHarness.open();
-            StreamRecord<Integer> e1 = new StreamRecord<>(1, 1L);
-            testHarness.processElement(e1);
-            testHarness.prepareSnapshotPreBarrier(1L);
-            testHarness.snapshot(1L, 3L);
-            testHarness.notifyOfCompletedCheckpoint(1L);
-            // TxnFailedException is caught
-        }
-    }
-
-    /**
-     * Tests the wrong transaction status while committing.
-     */
-    @Test
-    public void testTransactionalWriterCommitWithWrongStatus() throws Exception {
-        final TestablePravegaTransactionWriter<Integer> writer = new TestablePravegaTransactionWriter<>(
-                new IntegerSerializationSchema());
-        final TestablePravegaCommitter<Integer> committer = new TestablePravegaCommitter<>(
-                new IntegerSerializationSchema());
-        final Transaction<Integer> reconstructedTrans = mockTransaction();
-
-        Mockito.doAnswer(ans -> {
-            // update the exposed trans with the latest resumed txnId
-            UUID txnId = ans.getArgument(0, UUID.class);
-            Mockito.doReturn(txnId).when(reconstructedTrans).getTxnId();
-            // mock the transaction with aborted status
-            Mockito.when(reconstructedTrans.checkStatus()).thenReturn(Transaction.Status.ABORTED);
-            return reconstructedTrans;
-        }).when(committer.transactionalWriter).getTxn(any(UUID.class));
-
-        try (OneInputStreamOperatorTestHarness<Integer, byte[]> testHarness =
-                     createTestHarness(writer, committer)) {
-            testHarness.open();
-            StreamRecord<Integer> e1 = new StreamRecord<>(1, 1L);
-            testHarness.processElement(e1);
-            testHarness.prepareSnapshotPreBarrier(1L);
-            testHarness.snapshot(1L, 3L);
-            testHarness.notifyOfCompletedCheckpoint(1L);
-
-            verify(reconstructedTrans, never()).commit();
-        }
-    }
-
-    /**
-     * Tests the {@code close} method.
-     */
-    @SuppressWarnings("unchecked")
-    @Test
-    public void testTransactionalWriterClose() throws Exception {
-        final TestablePravegaTransactionWriter<Integer> writer = new TestablePravegaTransactionWriter<>(
-                new IntegerSerializationSchema());
-        final TestablePravegaCommitter<Integer> committer = new TestablePravegaCommitter<>(
-                new IntegerSerializationSchema());
-        final Transaction<Integer> trans = writer.trans;
-        final TransactionalEventStreamWriter<Integer> txnEventStreamWriter = writer.getInternalWriter();
-
-        Mockito.when(trans.checkStatus()).thenReturn(Transaction.Status.OPEN);
-
-        try {
-            try (OneInputStreamOperatorTestHarness<Integer, byte[]> testHarness =
-                         createTestHarness(writer, committer)) {
-                testHarness.open();
-                assert txnEventStreamWriter != null;
-
-                // prepare a worst-case situation that exercises the exception handling aspect of close
-                Mockito.doThrow(new IntentionalRuntimeException()).when(txnEventStreamWriter).close();
-            }
-        } catch (Exception e) {
-            Assert.assertTrue(e instanceof IntentionalRuntimeException);
-        }
-    }
-
-    public static class TestablePravegaTransactionWriter<T> extends PravegaTransactionWriter<T> {
-        Transaction<T> trans;  // the mocked transaction that should replace the PravegaTransactionWriter#transaction
-        UUID txnId;
-
-        public TestablePravegaTransactionWriter(SerializationSchema<T> serializationSchema) {
-            super(mock(Sink.InitContext.class), MOCK_CLIENT_CONFIG, Stream.of(MOCK_SCOPE_NAME, MOCK_STREAM_NAME),
-                    DEFAULT_TXN_LEASE_RENEWAL_PERIOD_MILLIS, serializationSchema, event -> ROUTING_KEY);
-        }
-
-        @Override
-        protected TransactionalEventStreamWriter<T> initializeInternalWriter() {
-            trans = mockTransaction();
-            txnId = UUID.randomUUID();
-
-            TransactionalEventStreamWriter<T> pravegaTxnWriter = mockTxnEventStreamWriter();
-            Mockito.doReturn(txnId).when(trans).getTxnId();
-            Mockito.doReturn(trans).when(pravegaTxnWriter).beginTxn();
-            Mockito.doReturn(Transaction.Status.OPEN).when(trans).checkStatus();
-
-            clientFactory = mock(EventStreamClientFactory.class);
-
-            return pravegaTxnWriter;
-        }
-    }
-
-    public static class TestablePravegaCommitter<T> extends PravegaCommitter<T> {
-        public TestablePravegaCommitter(SerializationSchema<T> serializationSchema) {
-            super(MOCK_CLIENT_CONFIG, Stream.of(MOCK_SCOPE_NAME, MOCK_STREAM_NAME),
-                    DEFAULT_TXN_LEASE_RENEWAL_PERIOD_MILLIS, serializationSchema);
-        }
-
-        @Override
-        protected TransactionalEventStreamWriter<T> initializeInternalWriter() {
-            return mockTxnEventStreamWriter();
-        }
-    }
-
-    @SuppressWarnings("unchecked")
-    private static <T> Transaction<T> mockTransaction() {
-        return mock(Transaction.class);
-    }
-
-    @SuppressWarnings("unchecked")
-    private static <T> TransactionalEventStreamWriter<T> mockTxnEventStreamWriter() {
-        return mock(TransactionalEventStreamWriter.class);
-    }
-
-    private PravegaSink<Integer> mockSink(PravegaWriterMode writerMode,
-                                          SinkWriter<Integer, PravegaTransactionState, Void> writer,
-                                          @Nullable PravegaCommitter<Integer> committer) throws IOException {
-        final PravegaSink<Integer> sink = spy(new PravegaSink<>(false, MOCK_CLIENT_CONFIG,
-                Stream.of(MOCK_SCOPE_NAME, MOCK_STREAM_NAME), DEFAULT_TXN_LEASE_RENEWAL_PERIOD_MILLIS,
-                writerMode, new IntegerSerializationSchema(), FIXED_EVENT_ROUTER));
-
-        Mockito.doReturn(writer).when(sink).createWriter(anyObject(), anyObject());
-        Mockito.doReturn(committer != null ? Optional.of(committer) : Optional.empty()).when(sink).createCommitter();
-
-        return sink;
-    }
-
-    /**
-     * A test harness suitable for EXACTLY_ONCE tests.
-     *
-     * @param writer An internal writer that contains {@link EventStreamWriter}.
-     * @param committer A committer that commit the reconstructed transaction.
-     * @return A test harness.
-     */
-    private OneInputStreamOperatorTestHarness<Integer, byte[]> createTestHarness(PravegaTransactionWriter<Integer> writer,
-                                                                                 PravegaCommitter<Integer> committer) throws Exception {
-        return new OneInputStreamOperatorTestHarness<>(
-                new SinkOperatorFactory<>(
-                        mockSink(PravegaWriterMode.EXACTLY_ONCE, writer, committer), false, true),
-                IntSerializer.INSTANCE);
-    }
-
-    private static class IntentionalRuntimeException extends RuntimeException {
-    }
-}
->>>>>>> 13271160
+// }