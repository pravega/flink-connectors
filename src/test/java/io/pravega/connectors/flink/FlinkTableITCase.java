--- conflicted
+++ resolved
@@ -129,153 +129,6 @@
     }
 
     /**
-<<<<<<< HEAD
-=======
-     * Tests the end-to-end functionality of a streaming table source and sink.
-     *
-     * <p>This test uses the {@link FlinkPravegaTableSink} to emit an in-memory table
-     * containing sample data as a Pravega stream of 'append' events (i.e. as a changelog).
-     * The test then uses the {@link FlinkPravegaTableSource} to absorb the changelog as a new table.
-     *
-     * <p>Flink's ability to convert POJOs (e.g. {@link SampleRecord}) to/from table rows is also demonstrated.
-     *
-     * <p>Because the source is unbounded, the test must throw an exception to deliberately terminate the job.
-     *
-     * @throws Exception on exception
-     */
-    @Test
-    public void testStreamingTable() throws Exception {
-
-        // create a Pravega stream for test purposes
-        Stream stream = Stream.of(setupUtils.getScope(), "FlinkTableITCase.testEndToEnd");
-        this.setupUtils.createTestStream(stream.getStreamName(), 1);
-
-        // create a Flink Table environment
-        StreamExecutionEnvironment env = StreamExecutionEnvironment.createLocalEnvironment().setParallelism(1);
-        StreamTableEnvironment tableEnv = StreamTableEnvironment.create(env,
-                EnvironmentSettings.newInstance()
-                        // watermark is only supported in blink planner
-                        .useBlinkPlanner()
-                        .inStreamingMode()
-                        .build());
-
-        // define a table of sample data from a collection of POJOs.  Schema:
-        // root
-        //  |-- category: String
-        //  |-- value: Integer
-        Table table = tableEnv.fromDataStream(env.fromCollection(SAMPLES));
-
-        // write the table to a Pravega stream (using the 'category' column as a routing key)
-        FlinkPravegaTableSink sink = FlinkPravegaJsonTableSink.builder()
-                .forStream(stream)
-                .withPravegaConfig(this.setupUtils.getPravegaConfig())
-                .withRoutingKeyField("category")
-                .build()
-                .configure(SAMPLE_SCHEMA.getFieldNames(), SAMPLE_SCHEMA.getFieldTypes());
-
-        String tableSinkPath = tableEnv.getCurrentDatabase() + "." + "PravegaSink";
-
-        ConnectorCatalogTable<?, ?> connectorCatalogSinkTable = ConnectorCatalogTable.sink(sink, false);
-
-        tableEnv.getCatalog(tableEnv.getCurrentCatalog()).get().createTable(
-                ObjectPath.fromString(tableSinkPath),
-                connectorCatalogSinkTable, false);
-
-        table.insertInto("PravegaSink");
-
-        // register the Pravega stream as a table called 'samples'
-        FlinkPravegaTableSource source = FlinkPravegaJsonTableSource.builder()
-                .forStream(stream)
-                .withPravegaConfig(this.setupUtils.getPravegaConfig())
-                .withSchema(SAMPLE_SCHEMA)
-                .build();
-
-        String tableSourcePath = tableEnv.getCurrentDatabase() + "." + "samples";
-
-        ConnectorCatalogTable<?, ?> connectorCatalogSourceTable = ConnectorCatalogTable.source(source, false);
-
-        tableEnv.getCatalog(tableEnv.getCurrentCatalog()).get().createTable(
-                ObjectPath.fromString(tableSourcePath),
-                connectorCatalogSourceTable, false);
-
-        // select some sample data from the Pravega-backed table, as a view
-        Table view = tableEnv.sqlQuery("SELECT * FROM samples WHERE category IN ('A','B')");
-
-        // write the view to a test sink that verifies the data for test purposes
-        tableEnv.toAppendStream(view, SampleRecord.class).addSink(new TestSink(SAMPLES));
-
-        // execute the topology
-        try {
-            env.execute();
-            Assert.fail("expected an exception");
-        } catch (Exception e) {
-            // we expect the job to fail because the test sink throws a deliberate exception.
-            Assert.assertTrue(ExceptionUtils.getRootCause(e) instanceof TestCompletionException);
-        }
-    }
-
-
-    /**
-     * Tests the end-to-end functionality of a batch table source and sink.
-     *
-     * <p>This test uses the {@link FlinkPravegaTableSink} to emit an in-memory table
-     * containing sample data as a Pravega stream of 'append' events (i.e. as a changelog).
-     * The test then uses the {@link FlinkPravegaTableSource} to absorb the changelog as a new table.
-     *
-     * <p>Flink's ability to convert POJOs (e.g. {@link SampleRecord}) to/from table rows is also demonstrated.
-     *
-     * <p>Because the source is unbounded, the test must throw an exception to deliberately terminate the job.
-     *
-     * @throws Exception on exception
-     */
-    @Test
-    public void testBatchTable() throws Exception {
-
-        // create a Pravega stream for test purposes
-        Stream stream = Stream.of(setupUtils.getScope(), "FlinkTableITCase.testEndToEnd");
-        this.setupUtils.createTestStream(stream.getStreamName(), 1);
-
-        // create a Flink Table environment
-        ExecutionEnvironment env = ExecutionEnvironment.createLocalEnvironment();
-        env.setParallelism(1);
-        BatchTableEnvironment tableEnv = BatchTableEnvironment.create(env);
-
-        // define a table of sample data from a collection of POJOs.  Schema:
-        // root
-        //  |-- category: String
-        //  |-- value: Integer
-        Table table = tableEnv.fromDataSet(env.fromCollection(SAMPLES));
-
-        // write the table to a Pravega stream (using the 'category' column as a routing key)
-        FlinkPravegaTableSink sink = FlinkPravegaJsonTableSink.builder()
-                .forStream(stream)
-                .withPravegaConfig(this.setupUtils.getPravegaConfig())
-                .withRoutingKeyField("category")
-                .build()
-                .configure(SAMPLE_SCHEMA.getFieldNames(), SAMPLE_SCHEMA.getFieldTypes());
-
-        tableEnv.registerTableSink("PravegaSink", sink);
-        table.insertInto("PravegaSink");
-        env.execute();
-
-        // register the Pravega stream as a table called 'samples'
-        FlinkPravegaTableSource source = FlinkPravegaJsonTableSource.builder()
-                .forStream(stream)
-                .withPravegaConfig(this.setupUtils.getPravegaConfig())
-                .withSchema(SAMPLE_SCHEMA)
-                .build();
-        tableEnv.registerTableSource("samples", source);
-
-        // select some sample data from the Pravega-backed table, as a view
-        Table view = tableEnv.sqlQuery("SELECT * FROM samples WHERE category IN ('A','B')");
-
-        // convert the view to a dataset and collect the results for comparison purposes
-        List<SampleRecord> results = tableEnv.toDataSet(view, SampleRecord.class).collect();
-        Assert.assertEquals(new HashSet<>(SAMPLES), new HashSet<>(results));
-    }
-
-    /**
->>>>>>> b9ececb5
      * Validates the use of Pravega Table Descriptor to generate the source/sink Table factory to
      * write and read from Pravega stream using {@link StreamTableEnvironment}
      * @throws Exception
