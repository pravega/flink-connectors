--- conflicted
+++ resolved
@@ -105,11 +105,7 @@
             FlinkPravegaInputFormat.<Integer>builder()
                     .withPravegaConfig(pravegaConfig)
                     .forStream("stream")
-<<<<<<< HEAD
-                    .withDeserializationSchemafromRegistry("stream", Integer.class)
-=======
                     .withDeserializationSchemaFromRegistry("stream", Integer.class)
->>>>>>> da90030a
                     .build();
             fail();
         } catch (NullPointerException e) {
@@ -121,11 +117,7 @@
             FlinkPravegaInputFormat.<Integer>builder()
                     .withPravegaConfig(pravegaConfig)
                     .forStream("stream")
-<<<<<<< HEAD
-                    .withDeserializationSchemafromRegistry("stream", Integer.class)
-=======
                     .withDeserializationSchemaFromRegistry("stream", Integer.class)
->>>>>>> da90030a
                     .build();
             fail();
         } catch (NullPointerException e) {
@@ -138,11 +130,7 @@
             FlinkPravegaInputFormat.<Integer>builder()
                     .withPravegaConfig(pravegaConfig)
                     .forStream("stream")
-<<<<<<< HEAD
-                    .withDeserializationSchemafromRegistry("stream", Integer.class)
-=======
                     .withDeserializationSchemaFromRegistry("stream", Integer.class)
->>>>>>> da90030a
                     .build();
         } catch (NotImplementedException e) {
             // "Not support SerializationFormat.Any"
