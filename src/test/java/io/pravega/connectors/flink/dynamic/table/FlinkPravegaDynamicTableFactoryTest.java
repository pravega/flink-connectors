--- conflicted
+++ resolved
@@ -23,15 +23,16 @@
 import org.apache.flink.api.common.serialization.DeserializationSchema;
 import org.apache.flink.api.common.serialization.SerializationSchema;
 import org.apache.flink.api.common.typeinfo.TypeInformation;
+import org.apache.flink.configuration.Configuration;
 import org.apache.flink.streaming.api.functions.sink.SinkFunction;
 import org.apache.flink.streaming.api.functions.source.SourceFunction;
 import org.apache.flink.table.api.DataTypes;
 import org.apache.flink.table.api.TableColumn;
 import org.apache.flink.table.api.TableSchema;
 import org.apache.flink.table.api.ValidationException;
-import org.apache.flink.table.catalog.Column;
-import org.apache.flink.table.catalog.ResolvedSchema;
-import org.apache.flink.table.catalog.WatermarkSpec;
+import org.apache.flink.table.catalog.CatalogTable;
+import org.apache.flink.table.catalog.CatalogTableImpl;
+import org.apache.flink.table.catalog.ObjectIdentifier;
 import org.apache.flink.table.connector.format.DecodingFormat;
 import org.apache.flink.table.connector.format.EncodingFormat;
 import org.apache.flink.table.connector.sink.DynamicTableSink;
@@ -41,11 +42,12 @@
 import org.apache.flink.table.connector.source.ScanTableSource;
 import org.apache.flink.table.connector.source.SourceFunctionProvider;
 import org.apache.flink.table.data.RowData;
-import org.apache.flink.table.expressions.utils.ResolvedExpressionMock;
+import org.apache.flink.table.factories.FactoryUtil;
 import org.apache.flink.table.factories.TestFormatFactory;
 import org.apache.flink.table.runtime.connector.sink.SinkRuntimeProviderContext;
 import org.apache.flink.table.runtime.connector.source.ScanRuntimeProviderContext;
 import org.apache.flink.table.types.DataType;
+import org.apache.flink.table.utils.TableSchemaUtils;
 import org.apache.flink.util.TestLogger;
 import org.junit.Rule;
 import org.junit.Test;
@@ -61,8 +63,6 @@
 import java.util.function.Consumer;
 
 import static org.apache.flink.core.testutils.FlinkMatchers.containsCause;
-import static org.apache.flink.table.factories.utils.FactoryMocks.createTableSink;
-import static org.apache.flink.table.factories.utils.FactoryMocks.createTableSource;
 import static org.junit.Assert.assertEquals;
 import static org.junit.Assert.assertTrue;
 
@@ -92,34 +92,6 @@
     private static final long TIMEOUT_MILLIS = 2000L;
     private static final long LEASE_MILLIS = 60000L;
 
-<<<<<<< HEAD
-    private static final ResolvedSchema SOURCE_SCHEMA =
-            new ResolvedSchema(
-                    Arrays.asList(
-                            Column.physical(NAME, DataTypes.STRING().notNull()),
-                            Column.physical(COUNT, DataTypes.DECIMAL(38, 18)),
-                            Column.physical(TIME, DataTypes.TIMESTAMP(3)),
-                            Column.computed(
-                                    COMPUTED_COLUMN_NAME,
-                                    ResolvedExpressionMock.of(
-                                            COMPUTED_COLUMN_DATATYPE, COMPUTED_COLUMN_EXPRESSION))),
-                    Collections.singletonList(
-                            WatermarkSpec.of(
-                                    TIME,
-                                    ResolvedExpressionMock.of(
-                                            WATERMARK_DATATYPE, WATERMARK_EXPRESSION))),
-                    null);
-
-    private static final ResolvedSchema SINK_SCHEMA =
-            new ResolvedSchema(
-                    Arrays.asList(
-                            Column.physical(NAME, DataTypes.STRING().notNull()),
-                            Column.physical(COUNT, DataTypes.DECIMAL(38, 18)),
-                            Column.physical(TIME, DataTypes.TIMESTAMP(3))),
-                    Collections.emptyList(),
-                    null);
-
-=======
     private static final TableSchema SOURCE_SCHEMA = TableSchema.builder()
             .field(NAME, DataTypes.STRING())
             .field(COUNT, DataTypes.DECIMAL(38, 18))
@@ -142,7 +114,6 @@
             .field(COUNT, DataTypes.DECIMAL(38, 18))
             .field(TIME, DataTypes.TIMESTAMP(3))
             .build();
->>>>>>> 0baf6ff1
     @Rule
     public ExpectedException thrown = ExpectedException.none();
 
@@ -153,7 +124,18 @@
         DecodingFormat<DeserializationSchema<RowData>> decodingFormat =
                 new TestFormatFactory.DecodingFormatMock(",", true);
 
-        final DynamicTableSource actualSource = createTableSource(SOURCE_SCHEMA, getFullStreamingSourceOptions());
+        // Construct table source using options and table source factory
+        ObjectIdentifier objectIdentifier = ObjectIdentifier.of(
+                "default",
+                "default",
+                "scanTable");
+        CatalogTable catalogTable = createPravegaStreamingSourceCatalogTable();
+        final DynamicTableSource actualSource = FactoryUtil.createTableSource(null,
+                objectIdentifier,
+                catalogTable,
+                new Configuration(),
+                Thread.currentThread().getContextClassLoader(),
+                false);
 
         // Test scan source equals
         final FlinkPravegaDynamicTableSource expectedPravegaSource = new FlinkPravegaDynamicTableSource(
@@ -226,10 +208,21 @@
         DecodingFormat<DeserializationSchema<RowData>> decodingFormat =
                 new TestFormatFactory.DecodingFormatMock(",", true);
 
+        // Construct table source using DDL and table source factory
+        ObjectIdentifier objectIdentifier = ObjectIdentifier.of(
+                "default",
+                "default",
+                "scanTable");
         final Map<String, String> modifiedOptions = getModifiedOptions(
                 getFullStreamingSourceOptions(),
                 options -> options.put("scan.reader-group.name", READER_GROUP));
-        final DynamicTableSource actualSource = createTableSource(SOURCE_SCHEMA, modifiedOptions);
+        CatalogTable catalogTable = createPravegaSourceCatalogTable(modifiedOptions);
+        final DynamicTableSource actualSource = FactoryUtil.createTableSource(null,
+                objectIdentifier,
+                catalogTable,
+                new Configuration(),
+                Thread.currentThread().getContextClassLoader(),
+                false);
 
         // Test scan source equals
         final FlinkPravegaDynamicTableSource expectedPravegaSource = new FlinkPravegaDynamicTableSource(
@@ -286,7 +279,17 @@
                 new TestFormatFactory.DecodingFormatMock(",", true);
 
         // Construct table source using options and table source factory
-        final DynamicTableSource actualSource = createTableSource(SOURCE_SCHEMA, getFullBatchSourceOptions());
+        ObjectIdentifier objectIdentifier = ObjectIdentifier.of(
+                "default",
+                "default",
+                "scanTable");
+        CatalogTable catalogTable = createPravegaBatchSourceCatalogTable();
+        final DynamicTableSource actualSource = FactoryUtil.createTableSource(null,
+                objectIdentifier,
+                catalogTable,
+                new Configuration(),
+                Thread.currentThread().getContextClassLoader(),
+                false);
 
         // Test scan source equals
         final FlinkPravegaDynamicTableSource expectedPravegaSource = new FlinkPravegaDynamicTableSource(
@@ -343,10 +346,21 @@
                 new TestFormatFactory.EncodingFormatMock(",");
 
         // Construct table sink using options and table sink factory.
-        final DynamicTableSink actualSink = createTableSink(SINK_SCHEMA, getFullSinkOptions());
+        ObjectIdentifier objectIdentifier = ObjectIdentifier.of(
+                "default",
+                "default",
+                "sinkTable");
+        final CatalogTable sinkTable = createPravegaSinkCatalogTable();
+        final DynamicTableSink actualSink = FactoryUtil.createTableSink(
+                null,
+                objectIdentifier,
+                sinkTable,
+                new Configuration(),
+                Thread.currentThread().getContextClassLoader(),
+                false);
 
         final FlinkPravegaDynamicTableSink expectedSink = new FlinkPravegaDynamicTableSink(
-                TableSchema.fromResolvedSchema(SINK_SCHEMA),
+                TableSchemaUtils.getPhysicalSchema(SINK_SCHEMA),
                 encodingFormat,
                 getTestPravegaConfig(),
                 Stream.of(SCOPE, STREAM3),
@@ -360,7 +374,34 @@
 
     @Test
     public void testTableSinkProvider() {
-        final DynamicTableSink sink = createTableSink(SINK_SCHEMA, getFullSinkOptions());
+        final DataType consumedDataType = SINK_SCHEMA.toPhysicalRowDataType();
+        EncodingFormat<SerializationSchema<RowData>> encodingFormat =
+                new TestPravegaEncodingFormat(",");
+
+        // Construct table sink using options and table sink factory.
+        ObjectIdentifier objectIdentifier = ObjectIdentifier.of(
+                "default",
+                "default",
+                "sinkTable");
+        final CatalogTable sinkTable = createPravegaSinkCatalogTable();
+        final DynamicTableSink actualSink = FactoryUtil.createTableSink(
+                null,
+                objectIdentifier,
+                sinkTable,
+                new Configuration(),
+                Thread.currentThread().getContextClassLoader(),
+                false);
+
+        final FlinkPravegaDynamicTableSink sink = new FlinkPravegaDynamicTableSink(
+                TableSchemaUtils.getPhysicalSchema(SINK_SCHEMA),
+                encodingFormat,
+                getTestPravegaConfig(),
+                Stream.of(SCOPE, STREAM3),
+                PravegaWriterMode.EXACTLY_ONCE,
+                LEASE_MILLIS,
+                false,
+                NAME
+        );
 
         DynamicTableSink.SinkRuntimeProvider provider =
                 sink.getSinkRuntimeProvider(new SinkRuntimeProviderContext(false));
@@ -376,111 +417,201 @@
     @Test
     public void testInvalidScanExecutionType() {
         // Construct table source using DDL and table source factory
+        ObjectIdentifier objectIdentifier = ObjectIdentifier.of(
+                "default",
+                "default",
+                "scanTable");
         final Map<String, String> modifiedOptions = getModifiedOptions(
                 getFullStreamingSourceOptions(),
                 options -> {
                     options.put("scan.execution.type", "abc");
                 });
+        CatalogTable catalogTable = createPravegaSourceCatalogTable(modifiedOptions);
 
         thrown.expect(ValidationException.class);
         thrown.expect(containsCause(new ValidationException("Unsupported value 'abc' for 'scan.execution.type'. "
                 + "Supported values are ['streaming', 'batch'].")));
-        createTableSource(SOURCE_SCHEMA, modifiedOptions);
+        FactoryUtil.createTableSource(null,
+                objectIdentifier,
+                catalogTable,
+                new Configuration(),
+                Thread.currentThread().getContextClassLoader(),
+                false);
     }
 
     @Test
     public void testNegativeMaxCheckpointRequest() {
         // Construct table source using DDL and table source factory
+        ObjectIdentifier objectIdentifier = ObjectIdentifier.of(
+                "default",
+                "default",
+                "scanTable");
         final Map<String, String> modifiedOptions = getModifiedOptions(
                 getFullStreamingSourceOptions(),
                 options -> {
                     options.put("scan.reader-group.max-outstanding-checkpoint-request", "-1");
                 });
+        CatalogTable catalogTable = createPravegaSourceCatalogTable(modifiedOptions);
 
         thrown.expect(ValidationException.class);
         thrown.expect(containsCause(new ValidationException("'scan.reader-group.max-outstanding-checkpoint-request'" +
                 " requires a positive integer, received -1")));
-        createTableSource(SOURCE_SCHEMA, modifiedOptions);
+        FactoryUtil.createTableSource(null,
+                objectIdentifier,
+                catalogTable,
+                new Configuration(),
+                Thread.currentThread().getContextClassLoader(),
+                false);
     }
 
     @Test
     public void testMissingSourceStream() {
         // Construct table source using DDL and table source factory
+        ObjectIdentifier objectIdentifier = ObjectIdentifier.of(
+                "default",
+                "default",
+                "scanTable");
         final Map<String, String> modifiedOptions = getModifiedOptions(
                 getFullStreamingSourceOptions(),
                 options -> {
                     options.remove("scan.streams");
                 });
+        CatalogTable catalogTable = createPravegaSourceCatalogTable(modifiedOptions);
 
         thrown.expect(ValidationException.class);
         thrown.expect(containsCause(new ValidationException("'scan.streams' is required but missing")));
-        createTableSource(SOURCE_SCHEMA, modifiedOptions);
+        FactoryUtil.createTableSource(null,
+                objectIdentifier,
+                catalogTable,
+                new Configuration(),
+                Thread.currentThread().getContextClassLoader(),
+                false);
     }
 
     @Test
     public void testInvalidStartStreamCuts() {
         // Construct table source using DDL and table source factory
+        ObjectIdentifier objectIdentifier = ObjectIdentifier.of(
+                "default",
+                "default",
+                "scanTable");
         final Map<String, String> modifiedOptions = getModifiedOptions(
                 getFullStreamingSourceOptions(),
                 options -> {
                     options.put("scan.start-streamcuts", "abc");
                     options.put("scan.end-streamcuts", "abc;def");
                 });
+        CatalogTable catalogTable = createPravegaSourceCatalogTable(modifiedOptions);
 
         thrown.expect(ValidationException.class);
         thrown.expect(containsCause(new ValidationException("Start stream cuts are not matching the number of streams," +
                 " having 1, expected 2")));
-        createTableSource(SOURCE_SCHEMA, modifiedOptions);
+        FactoryUtil.createTableSource(null,
+                objectIdentifier,
+                catalogTable,
+                new Configuration(),
+                Thread.currentThread().getContextClassLoader(),
+                false);
     }
 
     @Test
     public void testInvalidEndStreamCuts() {
         // Construct table source using DDL and table source factory
+        ObjectIdentifier objectIdentifier = ObjectIdentifier.of(
+                "default",
+                "default",
+                "scanTable");
         final Map<String, String> modifiedOptions = getModifiedOptions(
                 getFullStreamingSourceOptions(),
                 options -> {
                     options.put("scan.start-streamcuts", "abc;def");
                     options.put("scan.end-streamcuts", "abc");
                 });
+        CatalogTable catalogTable = createPravegaSourceCatalogTable(modifiedOptions);
 
         thrown.expect(ValidationException.class);
         thrown.expect(containsCause(new ValidationException("End stream cuts are not matching the number of streams," +
                 " having 1, expected 2")));
-        createTableSource(SOURCE_SCHEMA, modifiedOptions);
+        FactoryUtil.createTableSource(null,
+                objectIdentifier,
+                catalogTable,
+                new Configuration(),
+                Thread.currentThread().getContextClassLoader(),
+                false);
     }
 
     @Test
     public void testInvalidSinkSemantic() {
         // Construct table source using DDL and table source factory
+        ObjectIdentifier objectIdentifier = ObjectIdentifier.of(
+                "default",
+                "default",
+                "sinkTable");
         final Map<String, String> modifiedOptions = getModifiedOptions(
                 getFullSinkOptions(),
                 options -> {
                     options.put("sink.semantic", "abc");
                 });
+        CatalogTable catalogTable = createPravegaSinkCatalogTable(modifiedOptions);
 
         thrown.expect(ValidationException.class);
         thrown.expect(containsCause(new ValidationException("Unsupported value 'abc' for 'sink.semantic'. "
                 + "Supported values are ['at-least-once', 'exactly-once', 'best-effort'].")));
-        createTableSink(SINK_SCHEMA, modifiedOptions);
+        FactoryUtil.createTableSink(null,
+                objectIdentifier,
+                catalogTable,
+                new Configuration(),
+                Thread.currentThread().getContextClassLoader(),
+                false);
     }
 
     @Test
     public void testMissingSinkStream() {
         // Construct table source using DDL and table source factory
+        ObjectIdentifier objectIdentifier = ObjectIdentifier.of(
+                "default",
+                "default",
+                "sinkTable");
         final Map<String, String> modifiedOptions = getModifiedOptions(
                 getFullSinkOptions(),
                 options -> {
                     options.remove("sink.stream");
                 });
+        CatalogTable catalogTable = createPravegaSinkCatalogTable(modifiedOptions);
 
         thrown.expect(ValidationException.class);
         thrown.expect(containsCause(new ValidationException("'sink.stream' is required but missing")));
-        createTableSink(SINK_SCHEMA, modifiedOptions);
+        FactoryUtil.createTableSink(null,
+                objectIdentifier,
+                catalogTable,
+                new Configuration(),
+                Thread.currentThread().getContextClassLoader(),
+                false);
     }
 
     // --------------------------------------------------------------------------------------------
     // Utilities
     // --------------------------------------------------------------------------------------------
+
+    private CatalogTable createPravegaStreamingSourceCatalogTable() {
+        return createPravegaSourceCatalogTable(getFullStreamingSourceOptions());
+    }
+
+    private CatalogTable createPravegaBatchSourceCatalogTable() {
+        return createPravegaSourceCatalogTable(getFullBatchSourceOptions());
+    }
+
+    private CatalogTable createPravegaSourceCatalogTable(Map<String, String> options) {
+        return new CatalogTableImpl(SOURCE_SCHEMA, options, "scanTable");
+    }
+
+    private CatalogTable createPravegaSinkCatalogTable() {
+        return createPravegaSinkCatalogTable(getFullSinkOptions());
+    }
+
+    private CatalogTable createPravegaSinkCatalogTable(Map<String, String> options) {
+        return new CatalogTableImpl(SINK_SCHEMA, options, "sinkTable");
+    }
 
     private static Map<String, String> getModifiedOptions(
             Map<String, String> options,
