--- conflicted
+++ resolved
@@ -447,15 +447,6 @@
          */
         List<String> expected =
                 Arrays.asList(
-<<<<<<< HEAD
-                        "+I[scooter, 3.140]",
-                        "+I[car battery, 8.100]",
-                        "+I[12-pack drill bits, 0.800]",
-                        "+I[hammer, 2.625]",
-                        "+I[rocks, 5.100]",
-                        "+I[jacket, 0.600]",
-                        "+I[spare tire, 22.200]");
-=======
                         "products,scooter,3.140",
                         "products,car battery,8.100",
                         "products,12-pack drill bits,0.800",
@@ -463,7 +454,6 @@
                         "products,rocks,5.100",
                         "products,jacket,0.600",
                         "products,spare tire,22.200");
->>>>>>> 4b5d67c8
 
         waitingExpectedResults("sink", expected, Duration.ofSeconds(10));
 
