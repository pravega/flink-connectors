--- conflicted
+++ resolved
@@ -133,11 +133,7 @@
 
         hook.restoreCheckpoint(1L, checkpoint);
 
-<<<<<<< HEAD
-        verify(hook.readerGroup).resetReaderGroup(readerGroupConfig);
-=======
         verify(hook.readerGroup).resetReaderGroup(any(ReaderGroupConfig.class));
->>>>>>> 5e6552fe
     }
 
     static class TestableReaderCheckpointHook extends ReaderCheckpointHook {
