/**
 * Copyright (c) Dell Inc., or its subsidiaries. All Rights Reserved.
 *
 * Licensed under the Apache License, Version 2.0 (the "License");
 * you may not use this file except in compliance with the License.
 * You may obtain a copy of the License at
 *
 *     http://www.apache.org/licenses/LICENSE-2.0
 */
package io.pravega.connectors.flink;

import lombok.extern.slf4j.Slf4j;
import org.apache.flink.runtime.state.CheckpointListener;
import org.apache.flink.streaming.api.checkpoint.ListCheckpointed;
import org.apache.flink.streaming.api.functions.source.RichParallelSourceFunction;
import org.apache.flink.streaming.api.watermark.Watermark;
import org.apache.flink.util.Preconditions;
import org.apache.flink.util.SerializableObject;

import java.util.Collections;
import java.util.List;

/**
 * A Flink source that generates integers, but slows down until the first checkpoint has been completed.
 */
@Slf4j
public class ThrottledIntegerGeneratingSource
        extends RichParallelSourceFunction<Integer>
        implements ListCheckpointed<Integer>, CheckpointListener {

    /** Blocker when the generator needs to wait for the checkpoint to happen.
     * Eager initialization means it must be serializable (pick any serializable type) */
    private final Object blocker = new SerializableObject();

    /** The total number of events to generate */
    private final int numEventsTotal;

    private final int latestPosForCheckpoint;

    /** The current position in the sequence of numbers */
    private int currentPosition = -1;

    private long lastCheckpointTriggered;

    private long lastCheckpointConfirmed;

    /** Flag to cancel the source. Must be volatile, because modified asynchronously */
    private volatile boolean running = true;

    private int eventsPerWatermark = 0;

    public ThrottledIntegerGeneratingSource(final int numEventsTotal) {
        this(numEventsTotal, numEventsTotal / 2);
    }

    public ThrottledIntegerGeneratingSource(final int numEventsTotal, final int latestPosForCheckpoint) {
        Preconditions.checkArgument(numEventsTotal > 0);
        Preconditions.checkArgument(latestPosForCheckpoint >= 0 && latestPosForCheckpoint < numEventsTotal);

        this.numEventsTotal = numEventsTotal;
        this.latestPosForCheckpoint = latestPosForCheckpoint;
    }

    /**
     * Tells the source to emit a watermark every {@link #eventsPerWatermark} events.
     *
     * @param eventsPerWatermark the number of events between two watermarks
     *
     * @return the configured {@link ThrottledIntegerGeneratingSource}
     */
    public ThrottledIntegerGeneratingSource withWatermarks(int eventsPerWatermark) {
        this.eventsPerWatermark = eventsPerWatermark;
        return this;
    }

    // ------------------------------------------------------------------------
    //  source
    // ------------------------------------------------------------------------

    @Override
    public void run(SourceContext<Integer> ctx) throws Exception {

        // each source subtask emits only the numbers where (num % parallelism == subtask_index)
        final int stepSize = getRuntimeContext().getNumberOfParallelSubtasks();
        int current = this.currentPosition >= 0 ? this.currentPosition : getRuntimeContext().getIndexOfThisSubtask();

        if (eventsPerWatermark > 0) {
            ctx.emitWatermark(new Watermark(current));
        }

        log.info("Running");
        while (this.running && current < this.numEventsTotal) {

            // throttle if no checkpoint happened so far
            if (this.lastCheckpointConfirmed < 1) {
                if (current < this.latestPosForCheckpoint) {
                    Thread.sleep(1);
                } else {
                    synchronized (blocker) {
                        while (this.running && this.lastCheckpointConfirmed < 1) {
                            blocker.wait();
                        }
                    }
                }
            }

            // emit the next element
            current += stepSize;
            synchronized (ctx.getCheckpointLock()) {
                ctx.collect(current);
                this.currentPosition = current;

                if (eventsPerWatermark > 0 && current % eventsPerWatermark == 0) {
                    ctx.emitWatermark(new Watermark(current));
                }
            }
        }

        // after we are done, we need to wait for two more checkpoint to complete
        // before finishing the program - that is to be on the safe side that
        // the sink also got the "commit" notification for all relevant checkpoints
        // and committed the data to pravega

        // note: this indicates that to handle finite jobs with 2PC outputs more
        // easily, we need a primitive like "finish-with-checkpoint" in Flink

        // FLIP-34 will address this shortcomings which will take care of completing a savepoint/checkpoint
        // when the task is finishing successfully ensuring the end-to-end exactly once guarantee for the sink

        final long lastCheckpoint;
        synchronized (ctx.getCheckpointLock()) {
            lastCheckpoint = this.lastCheckpointTriggered;
        }

        synchronized (this.blocker) {
            while (this.lastCheckpointConfirmed <= lastCheckpoint + 4) {
                this.blocker.wait();
            }
        }
    }

    @Override
    public void cancel() {
        this.running = false;
    }

    // ------------------------------------------------------------------------
    //  snapshots
    // ------------------------------------------------------------------------

    @Override
    public List<Integer> snapshotState(long checkpointId, long checkpointTimestamp) throws Exception {
        this.lastCheckpointTriggered = checkpointId;
        return Collections.singletonList(this.currentPosition);
    }

    @Override
    public void restoreState(List<Integer> state) throws Exception {
        this.currentPosition = state.get(0);

        // at least one checkpoint must have happened so fat
        this.lastCheckpointTriggered = 1L;
        this.lastCheckpointConfirmed = 1L;
    }

    @Override
    public void notifyCheckpointComplete(long checkpointId) throws Exception {
        synchronized (blocker) {
            this.lastCheckpointConfirmed = checkpointId;
            blocker.notifyAll();
        }
    }

    @Override
<<<<<<< HEAD
    public void notifyCheckpointAborted(long checkpointId) throws Exception {

    }
=======
    public void notifyCheckpointAborted(long checkpointId) throws Exception {}
>>>>>>> 5e6552fe
}<|MERGE_RESOLUTION|>--- conflicted
+++ resolved
@@ -172,11 +172,5 @@
     }
 
     @Override
-<<<<<<< HEAD
-    public void notifyCheckpointAborted(long checkpointId) throws Exception {
-
-    }
-=======
     public void notifyCheckpointAborted(long checkpointId) throws Exception {}
->>>>>>> 5e6552fe
 }