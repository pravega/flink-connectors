--- conflicted
+++ resolved
@@ -24,17 +24,8 @@
 import org.apache.flink.api.common.serialization.SerializationSchema;
 import org.apache.flink.api.common.time.Time;
 import org.apache.flink.streaming.api.CheckpointingMode;
-<<<<<<< HEAD
-import org.apache.flink.streaming.api.TimeCharacteristic;
 import org.apache.flink.streaming.api.datastream.DataStreamSource;
 import org.apache.flink.streaming.api.environment.StreamExecutionEnvironment;
-import org.apache.flink.streaming.api.functions.timestamps.AscendingTimestampExtractor;
-=======
-import org.apache.flink.streaming.api.datastream.DataStream;
-import org.apache.flink.streaming.api.datastream.DataStreamSource;
-import org.apache.flink.streaming.api.environment.StreamExecutionEnvironment;
-import org.apache.flink.util.Preconditions;
->>>>>>> f2d09743
 import org.junit.AfterClass;
 import org.junit.Assert;
 import org.junit.BeforeClass;
@@ -65,7 +56,7 @@
     private static final int EVENT_COUNT_PER_SOURCE = 10000;
 
     // The maximum time we wait for the checker.
-    private static final int WAIT_SECONDS = 30;
+    private static final int WAIT_SECONDS = 3000;
 
     // Ensure each test completes within 120 seconds.
     @Rule
@@ -124,7 +115,7 @@
 
         env
                 .addSource(new ThrottledIntegerGeneratingSource(EVENT_COUNT_PER_SOURCE))
-                // .map(new FailingMapper<>(EVENT_COUNT_PER_SOURCE / 2))
+                .map(new FailingMapper<>(EVENT_COUNT_PER_SOURCE / 2))
                 .addSink(sink).setParallelism(2);
 
         writeAndCheckData(streamName, env, true);
@@ -141,37 +132,22 @@
         StreamExecutionEnvironment env = StreamExecutionEnvironment.createLocalEnvironment()
                 .setParallelism(1)
                 .enableCheckpointing(1000, CheckpointingMode.AT_LEAST_ONCE);
-<<<<<<< HEAD
         env.setRestartStrategy(RestartStrategies.fixedDelayRestart(1, 0));
-        env.setStreamTimeCharacteristic(TimeCharacteristic.EventTime);
         env.getConfig().setAutoWatermarkInterval(50);
-=======
-        execEnv.setRestartStrategy(RestartStrategies.fixedDelayRestart(1, 0));
-        execEnv.getConfig().setAutoWatermarkInterval(50);
-
-        DataStream<Integer> dataStream = execEnv
-                .addSource(new IntegerGeneratingSource(false, EVENT_COUNT_PER_SOURCE))
+
+        FlinkPravegaWriter<Integer> sink = FlinkPravegaWriter.<Integer>builder()
+                .forStream(streamName)
+                .withPravegaConfig(SETUP_UTILS.getPravegaConfig())
+                .withSerializationSchema(new IntSerializer())
+                .withWriterMode(PravegaWriterMode.ATLEAST_ONCE)
+                .enableWatermark(true)
+                .build();
+
+        env
+                .addSource(new ThrottledIntegerGeneratingSource(EVENT_COUNT_PER_SOURCE))
                 .assignTimestampsAndWatermarks(WatermarkStrategy
                         .<Integer>forMonotonousTimestamps()
-                        .withTimestampAssigner((event, timestamp) -> event));
->>>>>>> f2d09743
-
-        FlinkPravegaWriter<Integer> sink = FlinkPravegaWriter.<Integer>builder()
-                .forStream(streamName)
-                .withPravegaConfig(SETUP_UTILS.getPravegaConfig())
-                .withSerializationSchema(new IntSerializer())
-                .withWriterMode(PravegaWriterMode.ATLEAST_ONCE)
-                .enableWatermark(true)
-                .build();
-
-        env
-                .addSource(new ThrottledIntegerGeneratingSource(EVENT_COUNT_PER_SOURCE))
-                .assignTimestampsAndWatermarks(new AscendingTimestampExtractor<Integer>() {
-                    @Override
-                    public long extractAscendingTimestamp(Integer i) {
-                        return i;
-                    }
-                })
+                        .withTimestampAssigner((event, timestamp) -> event))
                 .addSink(sink).setParallelism(2);
 
         writeAndCheckData(streamName, env, true);
@@ -247,9 +223,7 @@
         final StreamExecutionEnvironment env = StreamExecutionEnvironment.getExecutionEnvironment()
                 .setParallelism(1)
                 .enableCheckpointing(1000, CheckpointingMode.EXACTLY_ONCE);
-        env.setStreamTimeCharacteristic(TimeCharacteristic.EventTime);
         env.getConfig().setAutoWatermarkInterval(100);
-        env.getCheckpointConfig().enableUnalignedCheckpoints();
         env.setRestartStrategy(RestartStrategies.fixedDelayRestart(1, 0L));
 
         final FlinkPravegaWriter<Integer> sink = FlinkPravegaWriter.<Integer>builder()
@@ -298,31 +272,6 @@
         CountDownLatch latch = new CountDownLatch(2);
 
         Runnable writeTask = () -> {
-<<<<<<< HEAD
-=======
-            // launch the Flink program that writes and has a failure during writing, to
-            // make sure that this does not introduce any duplicates
-            final StreamExecutionEnvironment env = StreamExecutionEnvironment.getExecutionEnvironment()
-                    .setParallelism(1)
-                    .enableCheckpointing(500, CheckpointingMode.EXACTLY_ONCE);
-            env.setRestartStrategy(RestartStrategies.fixedDelayRestart(1, 0L));
-            env.getConfig().setAutoWatermarkInterval(100);
-
-            FlinkPravegaWriter<Integer> pravegaSink = FlinkPravegaWriter.<Integer>builder()
-                    .forStream(streamName)
-                    .withPravegaConfig(SETUP_UTILS.getPravegaConfig())
-                    .withSerializationSchema(new IntSerializer())
-                    .withWriterMode(PravegaWriterMode.EXACTLY_ONCE)
-                    .withTxnLeaseRenewalPeriod(Time.seconds(30))
-                    .enableWatermark(true)
-                    .build();
-
-            env
-                    .addSource(new ThrottledIntegerGeneratingSource(numElements).withWatermarks(20))
-                    .map(new FailingMapper<>(numElements / 2))
-                    .addSink(pravegaSink).setParallelism(2);
-
->>>>>>> f2d09743
             try {
                 env.execute();
             } catch (Exception e) {
