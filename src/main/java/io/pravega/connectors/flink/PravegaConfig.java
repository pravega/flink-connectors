--- conflicted
+++ resolved
@@ -11,13 +11,8 @@
 
 import io.pravega.client.ClientConfig;
 import io.pravega.client.stream.Stream;
-<<<<<<< HEAD
-import io.pravega.client.stream.impl.Credentials;
-import io.pravega.schemaregistry.client.SchemaRegistryClientConfig;
-=======
 import io.pravega.schemaregistry.client.SchemaRegistryClientConfig;
 import io.pravega.shared.security.auth.Credentials;
->>>>>>> f413edb5
 import lombok.Data;
 import org.apache.flink.api.java.utils.ParameterTool;
 import org.apache.flink.util.Preconditions;
@@ -111,23 +106,6 @@
     @Override
     public int hashCode() {
         return Objects.hash(controllerURI, defaultScope, credentials, validateHostname, trustStore);
-    }
-
-    /**
-     * Gets the schema registry client.
-     */
-    public SchemaRegistryClientConfig getSchemaRegistryClientConfig() {
-        Preconditions.checkNotNull(defaultScope, "Default Scope should be set for schema registry client");
-        Preconditions.checkNotNull(schemaRegistryURI, "Schema Registry URI should be set for schema registry client");
-
-        SchemaRegistryClientConfig.SchemaRegistryClientConfigBuilder builder = SchemaRegistryClientConfig.builder()
-                .schemaRegistryUri(schemaRegistryURI);
-
-        if (credentials != null) {
-            builder.authentication(credentials.getAuthenticationType(), credentials.getAuthenticationToken());
-        }
-
-        return builder.build();
     }
 
     /**
@@ -191,10 +169,7 @@
      * Configures the Pravega schema registry URI.
      *
      * @param schemaRegistryURI The URI.
-<<<<<<< HEAD
-=======
-     * @return current instance of PravegaConfig.
->>>>>>> f413edb5
+     * @return current instance of PravegaConfig.
      */
     public PravegaConfig withSchemaRegistryURI(URI schemaRegistryURI) {
         this.schemaRegistryURI = schemaRegistryURI;
