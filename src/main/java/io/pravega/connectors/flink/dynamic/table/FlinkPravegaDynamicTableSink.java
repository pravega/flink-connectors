--- conflicted
+++ resolved
@@ -175,10 +175,6 @@
 
             checkArgument(keyIndex >= 0,
                     "Key field '" + routingKeyFieldName + "' not found");
-<<<<<<< HEAD
-            checkArgument(isStringType(fieldTypes[keyIndex]),
-                    "Key field must be of type 'STRING'");
-=======
 
             DataType[] fieldTypes = tableSchema.getFieldDataTypes();
             LogicalTypeRoot logicalTypeRoot = fieldTypes[keyIndex].getLogicalType().getTypeRoot();
@@ -186,7 +182,6 @@
             checkArgument(LogicalTypeRoot.CHAR == logicalTypeRoot || LogicalTypeRoot.VARCHAR == logicalTypeRoot,
                     "Key field must be of string type");
 
->>>>>>> 7a8ae230
             this.keyIndex = keyIndex;
         }
 
