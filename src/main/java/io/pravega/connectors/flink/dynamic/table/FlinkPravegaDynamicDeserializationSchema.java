/**
 * Copyright (c) Dell Inc., or its subsidiaries. All Rights Reserved.
 *
 * Licensed under the Apache License, Version 2.0 (the "License");
 * you may not use this file except in compliance with the License.
 * You may obtain a copy of the License at
 *
 *     http://www.apache.org/licenses/LICENSE-2.0
 */
package io.pravega.connectors.flink.dynamic.table;

import io.pravega.client.stream.EventRead;
import io.pravega.connectors.flink.dynamic.table.FlinkPravegaDynamicTableSource.ReadableMetadata;
import io.pravega.connectors.flink.serialization.PravegaDeserializationSchema;
import io.pravega.connectors.flink.util.FlinkPravegaUtils.FlinkDeserializer;
import org.apache.flink.api.common.serialization.DeserializationSchema;
import org.apache.flink.api.common.typeinfo.TypeInformation;
import org.apache.flink.table.data.GenericRowData;
import org.apache.flink.table.data.RowData;

import java.util.List;

public class FlinkPravegaDynamicDeserializationSchema extends PravegaDeserializationSchema<RowData> {
    // metadata keys that the rowData have and is a subset of ReadableMetadata
    private final List<String> metadataKeys;

    // source datatype arity without metadata
    private final int physicalArity;

    // nested schema
    private final DeserializationSchema<RowData> nestedSchema;

<<<<<<< HEAD
    @SuppressWarnings("unchecked")
=======
>>>>>>> 4f795782
    public FlinkPravegaDynamicDeserializationSchema(
            TypeInformation<RowData> typeInfo,
            int physicalArity,
            List<String> metadataKeys,
            DeserializationSchema<RowData> nestedSchema) {
        super(typeInfo, new FlinkDeserializer<>(nestedSchema));
        this.metadataKeys = metadataKeys;
        this.physicalArity = physicalArity;
        this.nestedSchema = nestedSchema;
    }

    @Override
    public void open(InitializationContext context) throws Exception {
        this.nestedSchema.open(context);
    }

    @Override
    public RowData extractEvent(EventRead<RowData> eventRead) {
        RowData rowData = eventRead.getEvent();
        if (metadataKeys.size() == 0) {
            return rowData;
        }

        // use GenericRowData to manipulate rowData's field
        final GenericRowData producedRow = new GenericRowData(rowData.getRowKind(), physicalArity + metadataKeys.size());

        // set the physical(original) field
        final GenericRowData physicalRow = (GenericRowData) rowData;
        int pos = 0;
        for (; pos < physicalArity; pos++) {
            producedRow.setField(pos, physicalRow.getField(pos));
        }

        // set the metadata field after the physical field, no effect if the key is not supported
        for (; pos < physicalArity + metadataKeys.size(); pos++) {
            String metadataKey = metadataKeys.get(pos - physicalArity);
            if (ReadableMetadata.EVENT_POINTER.key.equals(metadataKey)) {
                producedRow.setField(pos, eventRead.getEventPointer().toBytes().array());
            }
        }

        return producedRow;
    }
}<|MERGE_RESOLUTION|>--- conflicted
+++ resolved
@@ -30,10 +30,6 @@
     // nested schema
     private final DeserializationSchema<RowData> nestedSchema;
 
-<<<<<<< HEAD
-    @SuppressWarnings("unchecked")
-=======
->>>>>>> 4f795782
     public FlinkPravegaDynamicDeserializationSchema(
             TypeInformation<RowData> typeInfo,
             int physicalArity,
