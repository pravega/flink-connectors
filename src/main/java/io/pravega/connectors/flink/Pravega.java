--- conflicted
+++ resolved
@@ -75,11 +75,7 @@
     public static final String CONNECTOR_READER_READER_GROUP_CHECKPOINT_INITIATE_TIMEOUT_INTERVAL = "connector.reader.reader-group.checkpoint-initiate-timeout-interval";
 
     // Reader Configurations - USER
-<<<<<<< HEAD
-    public static final String CONNECTOR_READER_USER_TIMESTAMP_AND_WATERMARK_ASSIGNER = "connector.reader.user.timestamp-and-watermark-assigner";
-=======
     public static final String CONNECTOR_READER_USER_TIMESTAMP_ASSIGNER = "connector.reader.user.timestamp-assigner";
->>>>>>> 68643ade
 
     // Writer Configurations
     public static final String CONNECTOR_WRITER = "connector.writer";
@@ -233,11 +229,7 @@
                 AssignerWithTimeWindows<Row> assigner = (AssignerWithTimeWindows<Row>) tableSourceReaderBuilder
                         .getAssignerWithTimeWindows().deserializeValue(getClass().getClassLoader());
 
-<<<<<<< HEAD
-                properties.putClass(CONNECTOR_READER_USER_TIMESTAMP_AND_WATERMARK_ASSIGNER, assigner.getClass());
-=======
                 properties.putClass(CONNECTOR_READER_USER_TIMESTAMP_ASSIGNER, assigner.getClass());
->>>>>>> 68643ade
             } catch (Exception e) {
                 throw new TableException(e.getMessage());
             }
@@ -297,13 +289,8 @@
          * @return TableSourceReaderBuilder instance.
          */
         // TODO: Due to the serialization validation for `connectorProperties`, only `public` `static-inner/outer` class implements
-<<<<<<< HEAD
-        // `AssignerWithTimeWindow` is supported as a parameter of `withTimestampAndWatermark` in Table API stream table source.
-        protected TableSourceReaderBuilder withTimestampAndWatermark(AssignerWithTimeWindows<Row> assignerWithTimeWindows) {
-=======
         // `AssignerWithTimeWindow` is supported as a parameter of `withTimestampAssigner` in Table API stream table source.
         protected TableSourceReaderBuilder withTimestampAssigner(AssignerWithTimeWindows<Row> assignerWithTimeWindows) {
->>>>>>> 68643ade
             try {
                 ClosureCleaner.clean(assignerWithTimeWindows, true);
                 this.assignerWithTimeWindows = new SerializedValue<>(assignerWithTimeWindows);
