/**
 * Copyright (c) Dell Inc., or its subsidiaries. All Rights Reserved.
 *
 * Licensed under the Apache License, Version 2.0 (the "License");
 * you may not use this file except in compliance with the License.
 * You may obtain a copy of the License at
 *
 *     http://www.apache.org/licenses/LICENSE-2.0
 */
package io.pravega.connectors.flink;

import org.apache.flink.annotation.VisibleForTesting;
import org.apache.flink.api.common.ExecutionConfig;
import org.apache.flink.api.common.state.MapState;
import org.apache.flink.api.common.state.MapStateDescriptor;
import org.apache.flink.api.common.typeinfo.TypeInformation;
import org.apache.flink.api.common.typeutils.TypeSerializer;
import org.apache.flink.api.common.typeutils.base.ListSerializer;
import org.apache.flink.api.common.typeutils.base.LongSerializer;
import org.apache.flink.api.java.typeutils.InputTypeConfigurable;
import org.apache.flink.runtime.state.VoidNamespace;
import org.apache.flink.runtime.state.VoidNamespaceSerializer;
import org.apache.flink.streaming.api.operators.AbstractStreamOperator;
import org.apache.flink.streaming.api.operators.ChainingStrategy;
import org.apache.flink.streaming.api.operators.InternalTimer;
import org.apache.flink.streaming.api.operators.InternalTimerService;
import org.apache.flink.streaming.api.operators.OneInputStreamOperator;
import org.apache.flink.streaming.api.operators.Triggerable;
import org.apache.flink.streaming.api.watermark.Watermark;
import org.apache.flink.streaming.runtime.streamrecord.StreamRecord;

import java.util.ArrayList;
import java.util.List;
import java.util.PriorityQueue;

/**
 * Orders elements into event time order using the watermark and managed state to buffer elements.
 *
 * @param <K>  Type of the keys
 * @param <T> The input type of the operator
 */
public class EventTimeOrderingOperator<K, T> extends AbstractStreamOperator<T>
        implements OneInputStreamOperator<T, T>, Triggerable<K, VoidNamespace>, InputTypeConfigurable {

    private static final long serialVersionUID = 1L;

    private static final String EVENT_QUEUE_STATE_NAME = "eventQueue";

    /**
     * The last seen watermark. This will be used to
     * decide if an incoming element is late or not.
     */
    @VisibleForTesting
    long lastWatermark = Long.MIN_VALUE;

    /**
     * The input type serializer for buffering events to managed state.
     */
    private TypeSerializer<T> inputSerializer;

    /**
     * The timer service.
     */
    private transient InternalTimerService<VoidNamespace> internalTimerService;

    /**
     * The queue of input elements keyed by event timestamp.
     */
    private transient MapState<Long, List<T>> elementQueueState;

    /**
     * Creates an event time-based reordering operator.
     */
    public EventTimeOrderingOperator() {
        chainingStrategy = ChainingStrategy.ALWAYS;
    }

    @Override
    @SuppressWarnings("unchecked")
    public void setInputType(TypeInformation<?> type, ExecutionConfig executionConfig) {
        this.inputSerializer = (TypeSerializer<T>) type.createSerializer(executionConfig);
    }

    @Override
<<<<<<< HEAD
    public void initializeState(StateInitializationContext context) throws Exception {
        super.initializeState(context);
    }

    @Override
=======
>>>>>>> 5e6552fe
    public void open() throws Exception {
        super.open();
        internalTimerService = getInternalTimerService("ordering-timers", VoidNamespaceSerializer.INSTANCE, this);

        // create a map-based queue to buffer input elements
        if (elementQueueState == null) {
            elementQueueState = getRuntimeContext().getMapState(
                    new MapStateDescriptor<>(
                            EVENT_QUEUE_STATE_NAME,
                            LongSerializer.INSTANCE,
                            new ListSerializer<>(inputSerializer)
                    )
            );
        }
    }

    @Override
    public void processElement(StreamRecord<T> element) throws Exception {
        if (!element.hasTimestamp()) {
            // elements with no time component are simply forwarded.
            // likely cause: the time characteristic of the program is not event-time.
            output.collect(element);
            return;
        }

        // In event-time processing we assume correctness of the watermark.
        // Events with timestamp smaller than (or equal to) the last seen watermark are considered late.
        // FUTURE: emit late elements to a side output

        if (element.getTimestamp() > lastWatermark) {
            // we have an event with a valid timestamp, so
            // we buffer it until we receive the proper watermark.
            saveRegisterWatermarkTimer();
            bufferEvent(element);
        }
    }

    @Override
    public void processWatermark(Watermark mark) throws Exception {
        super.processWatermark(mark);
        lastWatermark = mark.getTimestamp();
    }

    /**
     * Buffers an element for future processing.
     *
     * @param element the element to buffer.
     * @throws Exception if any error occurs.
     */
    private void bufferEvent(StreamRecord<T> element) throws Exception {

        assert element.hasTimestamp();
        long timestamp = element.getTimestamp();

        List<T> elementsForTimestamp = elementQueueState.get(timestamp);
        if (elementsForTimestamp == null) {
            elementsForTimestamp = new ArrayList<>(1);
        }

        if (getRuntimeContext().getExecutionConfig().isObjectReuseEnabled()) {
            // copy the object so that the original object may be reused
            elementsForTimestamp.add(inputSerializer.copy(element.getValue()));
        } else {
            elementsForTimestamp.add(element.getValue());
        }
        elementQueueState.put(timestamp, elementsForTimestamp);
    }

    /**
     * Registers a timer for {@code current watermark + 1}, this means that we get triggered
     * whenever the watermark advances, which is what we want for working off the queue of
     * buffered elements.
     */
    private void saveRegisterWatermarkTimer() {
        long currentWatermark = internalTimerService.currentWatermark();
        // protect against overflow
        if (currentWatermark + 1 > currentWatermark) {
            internalTimerService.registerEventTimeTimer(VoidNamespace.INSTANCE, currentWatermark + 1);
        }
    }

    /**
     * Occurs when an event-time timer fires due to watermark progression.
     *
     * @param timer the timer details.
     */
    @Override
    public void onEventTime(InternalTimer<K, VoidNamespace> timer) throws Exception {

        long currentWatermark = internalTimerService.currentWatermark();

        PriorityQueue<Long> sortedTimestamps = getSortedTimestamps();
        while (!sortedTimestamps.isEmpty() && sortedTimestamps.peek() <= currentWatermark) {
            long timestamp = sortedTimestamps.poll();
            for (T event : elementQueueState.get(timestamp)) {
                output.collect(new StreamRecord<>(event, timestamp));
            }
            elementQueueState.remove(timestamp);
        }

        if (sortedTimestamps.isEmpty()) {
            elementQueueState.clear();
        }

        if (!sortedTimestamps.isEmpty()) {
            saveRegisterWatermarkTimer();
        }
    }

    @Override
    public void onProcessingTime(InternalTimer<K, VoidNamespace> timer) throws Exception {
    }

    /**
     * Gets the sorted timestamps of any buffered events.
     *
     * @return a sorted list of timestamps that have at least one buffered event.
     */
    private PriorityQueue<Long> getSortedTimestamps() throws Exception {
        PriorityQueue<Long> sortedTimestamps = new PriorityQueue<>();
        for (Long timestamp : elementQueueState.keys()) {
            sortedTimestamps.offer(timestamp);
        }
        return sortedTimestamps;
    }
}<|MERGE_RESOLUTION|>--- conflicted
+++ resolved
@@ -82,14 +82,6 @@
     }
 
     @Override
-<<<<<<< HEAD
-    public void initializeState(StateInitializationContext context) throws Exception {
-        super.initializeState(context);
-    }
-
-    @Override
-=======
->>>>>>> 5e6552fe
     public void open() throws Exception {
         super.open();
         internalTimerService = getInternalTimerService("ordering-timers", VoidNamespaceSerializer.INSTANCE, this);
