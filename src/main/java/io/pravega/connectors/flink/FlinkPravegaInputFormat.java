/**
 * Copyright (c) Dell Inc., or its subsidiaries. All Rights Reserved.
 *
 * Licensed under the Apache License, Version 2.0 (the "License");
 * you may not use this file except in compliance with the License.
 * You may obtain a copy of the License at
 *
 *     http://www.apache.org/licenses/LICENSE-2.0
 */

package io.pravega.connectors.flink;

import io.pravega.connectors.flink.serialization.DeserializerFromSchemaRegistry;
import io.pravega.connectors.flink.serialization.PravegaDeserializationSchema;
import org.apache.flink.util.Preconditions;

import io.pravega.client.ClientConfig;
import io.pravega.client.BatchClientFactory;
import io.pravega.client.batch.SegmentIterator;
import io.pravega.client.batch.SegmentRange;
import io.pravega.client.stream.Serializer;
import io.pravega.connectors.flink.serialization.WrappingSerializer;
import io.pravega.connectors.flink.util.FlinkPravegaUtils;

import io.pravega.connectors.flink.util.StreamWithBoundaries;
import lombok.extern.slf4j.Slf4j;
import org.apache.flink.annotation.VisibleForTesting;
import org.apache.flink.api.common.io.DefaultInputSplitAssigner;
import org.apache.flink.api.common.io.InputFormat;
import org.apache.flink.api.common.io.RichInputFormat;
import org.apache.flink.api.common.io.statistics.BaseStatistics;
import org.apache.flink.configuration.Configuration;
import org.apache.flink.api.common.serialization.DeserializationSchema;
import org.apache.flink.core.io.InputSplitAssigner;

import java.io.IOException;
import java.util.ArrayList;
import java.util.Iterator;
import java.util.List;

/**
 * A Flink {@link InputFormat} that can be added as a source to read from Pravega in a Flink batch job.
 */
@Slf4j
public class FlinkPravegaInputFormat<T> extends RichInputFormat<T, PravegaInputSplit> {

    private static final long serialVersionUID = 1L;

    private static final String DEFAULT_CLIENT_SCOPE_NAME = "__NOT_USED";

    // The Pravega client configuration.
    private final ClientConfig clientConfig;

    // The scope name to use to construct the Pravega client.
    private final String clientScope;

    // The names of Pravega streams to read.
    private final List<StreamWithBoundaries> streams;

    // The supplied event deserializer.
    private final DeserializationSchema<T> deserializationSchema;

    // The batch client factory implementation used to read Pravega segments; this instance is reused for all segments read by this input format.
    private transient BatchClientFactory batchClientFactory;

    // The iterator for the currently read input split (i.e. a Pravega segment).
    private transient SegmentIterator<T> segmentIterator;

    /**
     * Creates a new Flink Pravega {@link InputFormat} which can be added as a source to a Flink batch job.
     *
     * @param clientConfig          The pravega client configuration.
     * @param streams               The list of streams to read events from.
     * @param deserializationSchema The implementation to deserialize events from pravega streams.
     */
    public FlinkPravegaInputFormat(
            ClientConfig clientConfig,
            List<StreamWithBoundaries> streams,
            DeserializationSchema<T> deserializationSchema) {
        this.clientConfig = Preconditions.checkNotNull(clientConfig, "clientConfig");
        this.clientScope = DEFAULT_CLIENT_SCOPE_NAME;
        this.streams = Preconditions.checkNotNull(streams, "streams");
        this.deserializationSchema = Preconditions.checkNotNull(deserializationSchema, "deserializationSchema");
    }

    // ------------------------------------------------------------------------
    //  Input format life cycle methods
    // ------------------------------------------------------------------------

    @Override
    public void openInputFormat() throws IOException {
        super.openInputFormat();
        this.batchClientFactory = getBatchClientFactory(clientScope, clientConfig);
    }

    @VisibleForTesting
    protected BatchClientFactory getBatchClientFactory(String clientScope, ClientConfig clientConfig) {
        return BatchClientFactory.withScope(clientScope, clientConfig);
    }

    @Override
    public void closeInputFormat() throws IOException {
        // closing the client factory also closes the batch client connection
        this.batchClientFactory.close();
    }

    @Override
    public void configure(Configuration parameters) {
        // nothing to configure
    }

    @Override
    public BaseStatistics getStatistics(BaseStatistics cachedStatistics) throws IOException {
        // no statistics available, by default.
        return cachedStatistics;
    }

    @Override
    public PravegaInputSplit[] createInputSplits(int minNumSplits) throws IOException {
        List<PravegaInputSplit> splits = new ArrayList<>();

        // createInputSplits() is called in the JM, so we have to establish separate
        // short-living connections to Pravega here to retrieve the segments list
        try (
                BatchClientFactory batchClientFactory = getBatchClientFactory(clientScope, clientConfig)
            ) {

            for (StreamWithBoundaries stream : streams) {
                Iterator<SegmentRange> segmentRangeIterator =
                        batchClientFactory.getSegments(stream.getStream(), stream.getFrom(), stream.getTo()).getIterator();
                while (segmentRangeIterator.hasNext()) {
                    splits.add(new PravegaInputSplit(splits.size(), segmentRangeIterator.next()));
                }
            }
        }

        log.info("Prepared {} input splits", splits.size());
        return splits.toArray(new PravegaInputSplit[splits.size()]);
    }

    @Override
    public InputSplitAssigner getInputSplitAssigner(PravegaInputSplit[] inputSplits) {
        return new DefaultInputSplitAssigner(inputSplits);
    }

    // ------------------------------------------------------------------------
    //  Input split life cycle methods
    // ------------------------------------------------------------------------

    @Override
    public void open(PravegaInputSplit split) throws IOException {
        // create the adapter between Pravega's serializers and Flink's serializers
        @SuppressWarnings("unchecked")
        final Serializer<T> deserializer = deserializationSchema instanceof WrappingSerializer
                ? ((WrappingSerializer<T>) deserializationSchema).getWrappedSerializer()
                : new FlinkPravegaUtils.FlinkDeserializer<>(deserializationSchema);

        // build a new iterator for each input split.  Note that the endOffset parameter is not used by the Batch API at the moment.
        this.segmentIterator = batchClientFactory.readSegment(split.getSegmentRange(), deserializer);
    }

    @Override
    public boolean reachedEnd() throws IOException {
        return !this.segmentIterator.hasNext();
    }

    @Override
    public T nextRecord(T t) throws IOException {
        return this.segmentIterator.next();
    }

    @Override
    public void close() throws IOException {
        this.segmentIterator.close();
    }

    /**
     * Gets a builder {@link FlinkPravegaInputFormat} to read Pravega streams using the Flink batch API.
     *
     * @param <T> the element type.
     * @return A builder to configure and create a batch reader.
     */
    public static <T> Builder<T> builder() {
        return new Builder<>();
    }

    /**
     * A builder for {@link FlinkPravegaInputFormat} to read Pravega streams using the Flink batch API.
     *
     * @param <T> the element type.
     */
    public static class Builder<T> extends AbstractReaderBuilder<FlinkPravegaInputFormat.Builder<T>> {

        private DeserializationSchema<T> deserializationSchema;

        protected Builder<T> builder() {
            return this;
        }

        /**
         * Sets the deserialization schema.
         *
         * @param deserializationSchema The deserialization schema
         * @return A builder to configure and create a batch reader.
         */
        public Builder<T> withDeserializationSchema(DeserializationSchema<T> deserializationSchema) {
            this.deserializationSchema = deserializationSchema;
            return builder();
        }

        /**
         * Sets the deserialization schema from schema registry.
         *
         * @param groupId The group id in schema registry
         * @param tClass  The class describing the deserialized type.
         * @return Builder instance.
         */
<<<<<<< HEAD
        public Builder<T> withDeserializationSchemafromRegistry(String groupId, Class<T> tClass) {
=======
        public Builder<T> withDeserializationSchemaFromRegistry(String groupId, Class<T> tClass) {
>>>>>>> da90030a
            this.deserializationSchema = new PravegaDeserializationSchema<>(tClass,
                    new DeserializerFromSchemaRegistry<>(getPravegaConfig(), groupId, tClass));
            return builder();
        }

        protected DeserializationSchema<T> getDeserializationSchema() {
            Preconditions.checkState(deserializationSchema != null, "Deserialization schema must not be null.");
            return deserializationSchema;
        }

        public FlinkPravegaInputFormat<T> build() {
            return new FlinkPravegaInputFormat<>(getPravegaConfig().getClientConfig(), resolveStreams(), getDeserializationSchema());
        }
    }
}<|MERGE_RESOLUTION|>--- conflicted
+++ resolved
@@ -215,11 +215,7 @@
          * @param tClass  The class describing the deserialized type.
          * @return Builder instance.
          */
-<<<<<<< HEAD
-        public Builder<T> withDeserializationSchemafromRegistry(String groupId, Class<T> tClass) {
-=======
         public Builder<T> withDeserializationSchemaFromRegistry(String groupId, Class<T> tClass) {
->>>>>>> da90030a
             this.deserializationSchema = new PravegaDeserializationSchema<>(tClass,
                     new DeserializerFromSchemaRegistry<>(getPravegaConfig(), groupId, tClass));
             return builder();
