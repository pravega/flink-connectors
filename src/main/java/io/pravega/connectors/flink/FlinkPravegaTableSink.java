/**
 * Copyright (c) Dell Inc., or its subsidiaries. All Rights Reserved.
 *
 * Licensed under the Apache License, Version 2.0 (the "License");
 * you may not use this file except in compliance with the License.
 * You may obtain a copy of the License at
 *
 *     http://www.apache.org/licenses/LICENSE-2.0
 */
package io.pravega.connectors.flink;

<<<<<<< HEAD
=======
import lombok.Getter;
import org.apache.commons.lang3.NotImplementedException;
>>>>>>> deca25ac
import org.apache.flink.api.common.typeinfo.TypeInformation;
import org.apache.flink.api.java.DataSet;
import org.apache.flink.streaming.api.datastream.DataStream;
import org.apache.flink.streaming.api.datastream.DataStreamSink;
import org.apache.flink.table.api.DataTypes;
import org.apache.flink.table.api.TableSchema;
import org.apache.flink.table.sinks.AppendStreamTableSink;
import org.apache.flink.table.sinks.BatchTableSink;
import org.apache.flink.table.types.DataType;
import org.apache.flink.table.types.utils.TypeConversions;
import org.apache.flink.table.utils.TableConnectorUtils;
import org.apache.flink.table.utils.TableSchemaUtils;
import org.apache.flink.types.Row;
import org.apache.flink.util.Preconditions;

import java.util.Arrays;
import java.util.function.Function;

import static org.apache.flink.util.Preconditions.checkArgument;
import static org.apache.flink.util.Preconditions.checkNotNull;
import static org.apache.flink.util.Preconditions.checkState;

/**
 * An append-only table sink to emit a streaming table as a Pravega stream.
 */
public class FlinkPravegaTableSink implements AppendStreamTableSink<Row>, BatchTableSink<Row> {

    /** A factory for the stream writer. */
    protected final Function<TableSchema, FlinkPravegaWriter<Row>> writerFactory;

    /** A factory for output format. */
    protected final Function<TableSchema, FlinkPravegaOutputFormat<Row>> outputFormatFactory;

    /** The schema of the table. */
    protected TableSchema schema;

    /**
     * Creates a Pravega {@link AppendStreamTableSink}.
     *
     * <p>Each row is written to a Pravega stream with a routing key based on the {@code routingKeyFieldName}.
     * The specified field must of type {@code STRING}.
     *
     * @param writerFactory                A factory for the stream writer.
     * @param outputFormatFactory          A factory for the output format.
     * @param schema                       The table schema of the sink.
     */
    protected FlinkPravegaTableSink(Function<TableSchema, FlinkPravegaWriter<Row>> writerFactory,
                                    Function<TableSchema, FlinkPravegaOutputFormat<Row>> outputFormatFactory,
                                    TableSchema schema) {
        this.writerFactory = Preconditions.checkNotNull(writerFactory, "writerFactory");
        this.outputFormatFactory = Preconditions.checkNotNull(outputFormatFactory, "outputFormatFactory");
        this.schema = TableSchemaUtils.checkNoGeneratedColumns(schema);
    }

    /**
     * Creates a copy of the sink for configuration purposes.
     */
    protected FlinkPravegaTableSink createCopy() {
        return new FlinkPravegaTableSink(writerFactory, outputFormatFactory, schema);
    }

    /**
     * NOTE: This method is for internal use only for defining a TableSink.
     *       Do not use it in Table API programs.
     */
    @Override
    public void emitDataStream(DataStream<Row> dataStream) {
        consumeDataStream(dataStream);
    }

    @Override
    public DataStreamSink<?> consumeDataStream(DataStream<Row> dataStream) {
        checkState(schema != null, "Table sink is not configured");
        FlinkPravegaWriter<Row> writer = writerFactory.apply(schema);
        return dataStream.addSink(writer)
                .setParallelism(dataStream.getParallelism())
                .name(TableConnectorUtils.generateRuntimeName(this.getClass(), getFieldNames()));
    }

    @Override
    public void emitDataSet(DataSet<Row> dataSet) {
        checkState(schema != null, "Table sink is not configured");
        FlinkPravegaOutputFormat<Row> outputFormat = outputFormatFactory.apply(schema);
        dataSet.output(outputFormat);
    }

    @Override
    public DataType getConsumedDataType() {
        return schema.toRowDataType();
    }

    public TableSchema getTableSchema() {
        return schema;
    }

    @Override
    public FlinkPravegaTableSink configure(String[] fieldNames, TypeInformation<?>[] fieldTypes) {
        // called to configure the sink with a specific subset of fields
        checkNotNull(fieldNames, "fieldNames");
        checkNotNull(fieldTypes, "fieldTypes");
        Preconditions.checkArgument(fieldNames.length == fieldTypes.length,
                "Number of provided field names and types does not match.");

        FlinkPravegaTableSink copy = createCopy();
        DataType[] dataTypes = Arrays.stream(fieldTypes)
                .map(TypeConversions::fromLegacyInfoToDataType)
                .toArray(DataType[]::new);
        copy.schema = TableSchema.builder().fields(fieldNames, dataTypes).build();
        return copy;
    }

    /**
<<<<<<< HEAD
=======
     * The table sink configuration which is provided by the table environment via {@code TableSink::configure}.
     */
    @Getter
    public static class TableSinkConfiguration {
        // the set of projected fields and their types
        private String[] fieldNames;
        private TypeInformation[] fieldTypes;

        public TableSinkConfiguration(String[] fieldNames, TypeInformation[] fieldTypes) {
            this.fieldNames = Preconditions.checkNotNull(fieldNames, "fieldNames");
            this.fieldTypes = Preconditions.checkNotNull(fieldTypes, "fieldTypes");
        }
    }

    /**
>>>>>>> deca25ac
     * An event router that extracts the routing key from a {@link Row} by field name.
     */
    public static class RowBasedRouter implements PravegaEventRouter<Row> {

        private final int keyIndex;

        public RowBasedRouter(String keyFieldName, String[] fieldNames, DataType[] fieldTypes) {
            checkArgument(fieldNames.length == fieldTypes.length,
                    "Number of provided field names and types does not match.");
            int keyIndex = Arrays.asList(fieldNames).indexOf(keyFieldName);
            checkArgument(keyIndex >= 0,
                    "Key field '" + keyFieldName + "' not found");
            checkArgument(DataTypes.STRING().equals(fieldTypes[keyIndex]),
                    "Key field must be of type 'STRING'");
            this.keyIndex = keyIndex;
        }

        @Override
        public String getRoutingKey(Row event) {
            return (String) event.getField(keyIndex);
        }

        int getKeyIndex() {
            return keyIndex;
        }
    }
}<|MERGE_RESOLUTION|>--- conflicted
+++ resolved
@@ -9,11 +9,6 @@
  */
 package io.pravega.connectors.flink;
 
-<<<<<<< HEAD
-=======
-import lombok.Getter;
-import org.apache.commons.lang3.NotImplementedException;
->>>>>>> deca25ac
 import org.apache.flink.api.common.typeinfo.TypeInformation;
 import org.apache.flink.api.java.DataSet;
 import org.apache.flink.streaming.api.datastream.DataStream;
@@ -126,24 +121,6 @@
     }
 
     /**
-<<<<<<< HEAD
-=======
-     * The table sink configuration which is provided by the table environment via {@code TableSink::configure}.
-     */
-    @Getter
-    public static class TableSinkConfiguration {
-        // the set of projected fields and their types
-        private String[] fieldNames;
-        private TypeInformation[] fieldTypes;
-
-        public TableSinkConfiguration(String[] fieldNames, TypeInformation[] fieldTypes) {
-            this.fieldNames = Preconditions.checkNotNull(fieldNames, "fieldNames");
-            this.fieldTypes = Preconditions.checkNotNull(fieldTypes, "fieldTypes");
-        }
-    }
-
-    /**
->>>>>>> deca25ac
      * An event router that extracts the routing key from a {@link Row} by field name.
      */
     public static class RowBasedRouter implements PravegaEventRouter<Row> {
