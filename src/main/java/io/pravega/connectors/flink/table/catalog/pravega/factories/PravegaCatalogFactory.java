/**
 * Copyright (c) Dell Inc., or its subsidiaries. All Rights Reserved.
 *
 * Licensed under the Apache License, Version 2.0 (the "License");
 * you may not use this file except in compliance with the License.
 * You may obtain a copy of the License at
 *
 *     http://www.apache.org/licenses/LICENSE-2.0
 */

package io.pravega.connectors.flink.table.catalog.pravega.factories;

import io.pravega.connectors.flink.table.catalog.pravega.PravegaCatalog;
import org.apache.flink.configuration.ConfigOption;
<<<<<<< HEAD
=======
import org.apache.flink.configuration.Configuration;
import org.apache.flink.configuration.DelegatingConfiguration;
import org.apache.flink.configuration.ReadableConfig;
>>>>>>> 03d1baef
import org.apache.flink.table.catalog.Catalog;
import org.apache.flink.table.factories.CatalogFactory;
import org.apache.flink.table.factories.FactoryUtil;
import org.slf4j.Logger;
import org.slf4j.LoggerFactory;

import java.util.HashSet;
import java.util.Set;

/** Factory for {@link PravegaCatalog}. */
public class PravegaCatalogFactory implements CatalogFactory {
    // the prefix of checkpoint names json related options
    private static final String JSON_PREFIX = "json";

    private static final Logger LOG = LoggerFactory.getLogger(PravegaCatalogFactory.class);

    private static final Logger LOG = LoggerFactory.getLogger(PravegaCatalogFactory.class);

    @Override
    public String factoryIdentifier() {
        return PravegaCatalogFactoryOptions.IDENTIFIER;
    }

    @Override
    public Set<ConfigOption<?>> requiredOptions() {
        final Set<ConfigOption<?>> options = new HashSet<>();
        options.add(PravegaCatalogFactoryOptions.DEFAULT_DATABASE);
        options.add(PravegaCatalogFactoryOptions.CONTROLLER_URI);
        options.add(PravegaCatalogFactoryOptions.SCHEMA_REGISTRY_URI);
        return options;
    }

    @Override
    public Set<ConfigOption<?>> optionalOptions() {
        final Set<ConfigOption<?>> options = new HashSet<>();
        options.add(PravegaCatalogFactoryOptions.SERIALIZATION_FORMAT);
        options.add(PravegaCatalogFactoryOptions.JSON_FAIL_ON_MISSING_FIELD);
        options.add(PravegaCatalogFactoryOptions.JSON_IGNORE_PARSE_ERRORS);
        options.add(PravegaCatalogFactoryOptions.JSON_TIMESTAMP_FORMAT);
        options.add(PravegaCatalogFactoryOptions.JSON_MAP_NULL_KEY_MODE);
        options.add(PravegaCatalogFactoryOptions.JSON_MAP_NULL_KEY_LITERAL);
        return options;
    }

    @Override
    public Catalog createCatalog(Context context) {
        final FactoryUtil.CatalogFactoryHelper helper =
                FactoryUtil.createCatalogFactoryHelper(this, context);
<<<<<<< HEAD
        helper.validate();

        return new PravegaCatalog(
                context.getName(),
                helper.getOptions().get(PravegaCatalogFactoryOptions.DEFAULT_DATABASE),
                helper.getOptions().get(PravegaCatalogFactoryOptions.CONTROLLER_URI),
                helper.getOptions().get(PravegaCatalogFactoryOptions.SCHEMA_REGISTRY_URI),
                helper.getOptions().getOptional(PravegaCatalogFactoryOptions.SERIALIZATION_FORMAT).orElse(null),
                helper.getOptions().getOptional(PravegaCatalogFactoryOptions.JSON_FAIL_ON_MISSING_FIELD).orElse(null),
                helper.getOptions().getOptional(PravegaCatalogFactoryOptions.JSON_IGNORE_PARSE_ERRORS).orElse(null),
                helper.getOptions().getOptional(PravegaCatalogFactoryOptions.JSON_TIMESTAMP_FORMAT).orElse(null),
                helper.getOptions().getOptional(PravegaCatalogFactoryOptions.JSON_MAP_NULL_KEY_MODE).orElse(null),
                helper.getOptions().getOptional(PravegaCatalogFactoryOptions.JSON_MAP_NULL_KEY_LITERAL).orElse(null));
=======
        // skip validating the options that have 'json' prefix since ConfigOptions in
        // PravegaCatalogFactoryOptions don't have 'json' prefix.
        // will validate these options later in PravegaRegistryFormatFactory
        helper.validateExcept(JSON_PREFIX);
        // all catalog options
        ReadableConfig configOptions = helper.getOptions();
        // options that separate "json" prefix and the configuration
        ReadableConfig delegatingConfiguration = new DelegatingConfiguration((Configuration) configOptions, JSON_PREFIX);

        return new PravegaCatalog(
                context.getName(),
                configOptions.get(PravegaCatalogFactoryOptions.DEFAULT_DATABASE),
                configOptions.get(PravegaCatalogFactoryOptions.CONTROLLER_URI),
                configOptions.get(PravegaCatalogFactoryOptions.SCHEMA_REGISTRY_URI),
                configOptions.get(PravegaCatalogFactoryOptions.SERIALIZATION_FORMAT),
                delegatingConfiguration.get(PravegaCatalogFactoryOptions.JSON_FAIL_ON_MISSING_FIELD).toString(),
                delegatingConfiguration.get(PravegaCatalogFactoryOptions.JSON_IGNORE_PARSE_ERRORS).toString(),
                delegatingConfiguration.get(PravegaCatalogFactoryOptions.JSON_TIMESTAMP_FORMAT),
                delegatingConfiguration.get(PravegaCatalogFactoryOptions.JSON_MAP_NULL_KEY_MODE),
                delegatingConfiguration.get(PravegaCatalogFactoryOptions.JSON_MAP_NULL_KEY_LITERAL));
>>>>>>> 03d1baef
    }
}<|MERGE_RESOLUTION|>--- conflicted
+++ resolved
@@ -12,12 +12,9 @@
 
 import io.pravega.connectors.flink.table.catalog.pravega.PravegaCatalog;
 import org.apache.flink.configuration.ConfigOption;
-<<<<<<< HEAD
-=======
 import org.apache.flink.configuration.Configuration;
 import org.apache.flink.configuration.DelegatingConfiguration;
 import org.apache.flink.configuration.ReadableConfig;
->>>>>>> 03d1baef
 import org.apache.flink.table.catalog.Catalog;
 import org.apache.flink.table.factories.CatalogFactory;
 import org.apache.flink.table.factories.FactoryUtil;
@@ -31,8 +28,6 @@
 public class PravegaCatalogFactory implements CatalogFactory {
     // the prefix of checkpoint names json related options
     private static final String JSON_PREFIX = "json";
-
-    private static final Logger LOG = LoggerFactory.getLogger(PravegaCatalogFactory.class);
 
     private static final Logger LOG = LoggerFactory.getLogger(PravegaCatalogFactory.class);
 
@@ -66,21 +61,6 @@
     public Catalog createCatalog(Context context) {
         final FactoryUtil.CatalogFactoryHelper helper =
                 FactoryUtil.createCatalogFactoryHelper(this, context);
-<<<<<<< HEAD
-        helper.validate();
-
-        return new PravegaCatalog(
-                context.getName(),
-                helper.getOptions().get(PravegaCatalogFactoryOptions.DEFAULT_DATABASE),
-                helper.getOptions().get(PravegaCatalogFactoryOptions.CONTROLLER_URI),
-                helper.getOptions().get(PravegaCatalogFactoryOptions.SCHEMA_REGISTRY_URI),
-                helper.getOptions().getOptional(PravegaCatalogFactoryOptions.SERIALIZATION_FORMAT).orElse(null),
-                helper.getOptions().getOptional(PravegaCatalogFactoryOptions.JSON_FAIL_ON_MISSING_FIELD).orElse(null),
-                helper.getOptions().getOptional(PravegaCatalogFactoryOptions.JSON_IGNORE_PARSE_ERRORS).orElse(null),
-                helper.getOptions().getOptional(PravegaCatalogFactoryOptions.JSON_TIMESTAMP_FORMAT).orElse(null),
-                helper.getOptions().getOptional(PravegaCatalogFactoryOptions.JSON_MAP_NULL_KEY_MODE).orElse(null),
-                helper.getOptions().getOptional(PravegaCatalogFactoryOptions.JSON_MAP_NULL_KEY_LITERAL).orElse(null));
-=======
         // skip validating the options that have 'json' prefix since ConfigOptions in
         // PravegaCatalogFactoryOptions don't have 'json' prefix.
         // will validate these options later in PravegaRegistryFormatFactory
@@ -101,6 +81,5 @@
                 delegatingConfiguration.get(PravegaCatalogFactoryOptions.JSON_TIMESTAMP_FORMAT),
                 delegatingConfiguration.get(PravegaCatalogFactoryOptions.JSON_MAP_NULL_KEY_MODE),
                 delegatingConfiguration.get(PravegaCatalogFactoryOptions.JSON_MAP_NULL_KEY_LITERAL));
->>>>>>> 03d1baef
     }
 }