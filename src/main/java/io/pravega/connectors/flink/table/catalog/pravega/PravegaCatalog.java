/**
 * Copyright (c) Dell Inc., or its subsidiaries. All Rights Reserved.
 *
 * Licensed under the Apache License, Version 2.0 (the "License");
 * you may not use this file except in compliance with the License.
 * You may obtain a copy of the License at
 *
 *     http://www.apache.org/licenses/LICENSE-2.0
 */

package io.pravega.connectors.flink.table.catalog.pravega;

import io.pravega.client.admin.StreamManager;
import io.pravega.client.stream.DeleteScopeFailedException;
import io.pravega.client.stream.Stream;
import io.pravega.client.stream.StreamConfiguration;
import io.pravega.connectors.flink.dynamic.table.FlinkPravegaDynamicTableFactory;
import io.pravega.connectors.flink.dynamic.table.PravegaOptions;
import io.pravega.connectors.flink.formats.registry.PravegaRegistryFormatFactory;
import io.pravega.connectors.flink.formats.registry.PravegaRegistryOptions;
import io.pravega.connectors.flink.table.catalog.pravega.util.PravegaSchemaUtils;
import io.pravega.schemaregistry.client.SchemaRegistryClient;
import io.pravega.schemaregistry.client.SchemaRegistryClientConfig;
import io.pravega.schemaregistry.client.SchemaRegistryClientFactory;
import io.pravega.schemaregistry.contract.data.Compatibility;
import io.pravega.schemaregistry.contract.data.GroupProperties;
import io.pravega.schemaregistry.contract.data.SchemaInfo;
import io.pravega.schemaregistry.contract.data.SerializationFormat;
import lombok.extern.slf4j.Slf4j;
import org.apache.flink.formats.json.JsonOptions;
import org.apache.flink.table.api.TableSchema;
import org.apache.flink.table.catalog.AbstractCatalog;
import org.apache.flink.table.catalog.CatalogBaseTable;
import org.apache.flink.table.catalog.CatalogDatabase;
import org.apache.flink.table.catalog.CatalogDatabaseImpl;
import org.apache.flink.table.catalog.CatalogFunction;
import org.apache.flink.table.catalog.CatalogPartition;
import org.apache.flink.table.catalog.CatalogPartitionSpec;
import org.apache.flink.table.catalog.CatalogTableImpl;
import org.apache.flink.table.catalog.ObjectPath;
import org.apache.flink.table.catalog.ResolvedSchema;
import org.apache.flink.table.catalog.exceptions.CatalogException;
import org.apache.flink.table.catalog.exceptions.DatabaseAlreadyExistException;
import org.apache.flink.table.catalog.exceptions.DatabaseNotEmptyException;
import org.apache.flink.table.catalog.exceptions.DatabaseNotExistException;
import org.apache.flink.table.catalog.exceptions.FunctionAlreadyExistException;
import org.apache.flink.table.catalog.exceptions.FunctionNotExistException;
import org.apache.flink.table.catalog.exceptions.PartitionAlreadyExistsException;
import org.apache.flink.table.catalog.exceptions.PartitionNotExistException;
import org.apache.flink.table.catalog.exceptions.PartitionSpecInvalidException;
import org.apache.flink.table.catalog.exceptions.TableAlreadyExistException;
import org.apache.flink.table.catalog.exceptions.TableNotExistException;
import org.apache.flink.table.catalog.exceptions.TableNotPartitionedException;
import org.apache.flink.table.catalog.exceptions.TablePartitionedException;
import org.apache.flink.table.catalog.stats.CatalogColumnStatistics;
import org.apache.flink.table.catalog.stats.CatalogTableStatistics;
import org.apache.flink.table.expressions.Expression;
import org.apache.flink.table.factories.Factory;
import org.apache.flink.table.factories.FactoryUtil;

import java.net.URI;
import java.util.Collections;
import java.util.HashMap;
import java.util.HashSet;
import java.util.List;
import java.util.Map;
import java.util.Optional;
import java.util.Set;
import java.util.stream.Collectors;
import java.util.stream.StreamSupport;

@Slf4j
public class PravegaCatalog extends AbstractCatalog {
    private StreamManager streamManager;
    private SchemaRegistryClient schemaRegistryClient;
    private SchemaRegistryClientConfig config;
    private final URI controllerUri;
    private final URI schemaRegistryUri;
    private Map<String, String> properties;
    private SerializationFormat serializationFormat;

    public PravegaCatalog(String catalogName, String defaultDatabase, String controllerUri, String schemaRegistryUri,
                          String serializationFormat, Boolean failOnMissingField, Boolean ignoreParseErrors,
                          String timestampFormat, String mapNullKeyMode, String mapNullKeyLiteral) {

        super(catalogName, defaultDatabase);

        this.controllerUri = URI.create(controllerUri);
        this.schemaRegistryUri = URI.create(schemaRegistryUri);
        this.config = SchemaRegistryClientConfig.builder()
                .schemaRegistryUri(this.schemaRegistryUri).build();
        this.serializationFormat = serializationFormat == null ?
                SerializationFormat.Avro : SerializationFormat.valueOf(serializationFormat);

        this.properties = new HashMap<>();
        properties.put(FactoryUtil.CONNECTOR.key(), FlinkPravegaDynamicTableFactory.IDENTIFIER);
        properties.put(PravegaOptions.CONTROLLER_URI.key(), controllerUri);
        properties.put(FactoryUtil.FORMAT.key(), PravegaRegistryFormatFactory.IDENTIFIER);
        properties.put(
                String.format(
                        "%s.%s",
                        PravegaRegistryFormatFactory.IDENTIFIER, PravegaRegistryOptions.URI.key()),
        schemaRegistryUri);

        properties.put(String.format("%s.%s",
                PravegaRegistryFormatFactory.IDENTIFIER, PravegaRegistryOptions.FORMAT.key()),
                this.serializationFormat.name());

<<<<<<< HEAD
        if (failOnMissingField != null) {
            properties.put(String.format("%s.%s",
                    PravegaRegistryFormatFactory.IDENTIFIER, JsonOptions.FAIL_ON_MISSING_FIELD.key()),
                    failOnMissingField.toString());
        }
        if (ignoreParseErrors != null) {
            properties.put(String.format("%s.%s",
                    PravegaRegistryFormatFactory.IDENTIFIER, JsonOptions.IGNORE_PARSE_ERRORS.key()),
                    ignoreParseErrors.toString());
        }
        if (timestampFormat != null) {
            properties.put(String.format("%s.%s",
                    PravegaRegistryFormatFactory.IDENTIFIER, JsonOptions.TIMESTAMP_FORMAT.key()),
                    timestampFormat);
        }
        if (mapNullKeyMode != null) {
            properties.put(String.format("%s.%s",
                    PravegaRegistryFormatFactory.IDENTIFIER, JsonOptions.MAP_NULL_KEY_MODE.key()),
                    mapNullKeyMode);
        }
        if (mapNullKeyLiteral != null) {
            properties.put(String.format("%s.%s",
                    PravegaRegistryFormatFactory.IDENTIFIER, JsonOptions.MAP_NULL_KEY_LITERAL.key()),
                    mapNullKeyLiteral);
        }
=======
        propagateJsonOptions(failOnMissingField, ignoreParseErrors, timestampFormat, mapNullKeyMode, mapNullKeyLiteral);
>>>>>>> f05b0ed4

        log.info("Created Pravega Catalog {}", catalogName);
    }

    @Override
    public void open() throws CatalogException {
        if (streamManager == null) {
            try {
                streamManager = StreamManager.create(controllerUri);
            } catch (Exception e) {
                throw new CatalogException("Failed to connect Pravega controller");
            }
        }

        log.info("Connected to Pravega controller");

        if (!databaseExists(getDefaultDatabase())) {
            throw new CatalogException(String.format("Configured default database %s doesn't exist in catalog %s.",
                    getDefaultDatabase(), getName()));
        }

        if (schemaRegistryClient == null) {
            try {
                schemaRegistryClient = SchemaRegistryClientFactory.withNamespace(getDefaultDatabase(), config);
            } catch (Exception e) {
                throw new CatalogException("Failed to connect Pravega Schema Registry");
            }
        }

        log.info("Connected to Pravega Schema Registry");
    }

    @Override
    public void close() throws CatalogException {
        if (streamManager != null) {
            streamManager.close();
            streamManager = null;
            log.info("Close connection to Pravega");
        }

        if (schemaRegistryClient != null) {
            try {
                schemaRegistryClient.close();
                log.info("Close connection to Pravega Schema registry");
            } catch (Exception e) {
                throw new CatalogException("Fail to close connection to Pravega Schema registry", e);
            } finally {
                schemaRegistryClient = null;
            }
        }
    }

    @Override
    public Optional<Factory> getFactory() {
        return Optional.of(new FlinkPravegaDynamicTableFactory());
    }

    // ------ databases ------

    @Override
    public List<String> listDatabases() throws CatalogException {

        Iterable<String> iterable = () -> streamManager.listScopes();

        List<String> databaseList = StreamSupport
                .stream(iterable.spliterator(), false)
                .filter(s -> !s.startsWith("_"))
                .collect(Collectors.toList());

        log.info("aaa: {}", databaseList);
        return databaseList;
    }

    @Override
    public CatalogDatabase getDatabase(String databaseName) throws DatabaseNotExistException, CatalogException {
        if (!databaseExists(databaseName)) {
            throw new DatabaseNotExistException(getName(), databaseName);
        }
        return new CatalogDatabaseImpl(Collections.emptyMap(), null);
    }

    @Override
    public boolean databaseExists(String databaseName) throws CatalogException {
        return streamManager.checkScopeExists(databaseName);
    }

    @Override
    public void createDatabase(String name, CatalogDatabase database, boolean ignoreIfExists) throws DatabaseAlreadyExistException, CatalogException {
        if (databaseExists(name)) {
            if (!ignoreIfExists) {
                throw new DatabaseAlreadyExistException(getName(), name);
            }
            return;
        }
        streamManager.createScope(name);
    }

    @Override
    public void dropDatabase(String name, boolean ignoreIfNotExists, boolean cascade) throws DatabaseNotExistException, DatabaseNotEmptyException, CatalogException {
        if (!databaseExists(name)) {
            if (!ignoreIfNotExists) {
                throw new DatabaseNotExistException(getName(), name);
            }
            return;
        }

        changeRegistryNamespace(name);
        if (listTables(name).size() != 0) {
            if (cascade) {
                listTables(name).forEach(schemaRegistryClient::removeGroup);
            } else {
                throw new DatabaseNotEmptyException(getName(), name);
            }
        }

        try {
            streamManager.deleteScope(name, cascade);
        } catch (DeleteScopeFailedException e) {
            throw new CatalogException(String.format("Failed to drop database %s", name));
        }
    }

    @Override
    public void alterDatabase(String name, CatalogDatabase newDatabase, boolean ignoreIfNotExists) throws DatabaseNotExistException, CatalogException {
        throw new UnsupportedOperationException();
    }

    // ------ tables ------

    @Override
    public List<String> listTables(String databaseName) throws DatabaseNotExistException, CatalogException {
        if (!databaseExists(databaseName)) {
            throw new DatabaseNotExistException(getName(), databaseName);
        }

        Iterable<Stream> iterable = () -> streamManager.listStreams(databaseName);

        Set<String> groupSet = new HashSet<>();
        changeRegistryNamespace(databaseName);
        schemaRegistryClient.listGroups().forEachRemaining( kv -> {
            groupSet.add(kv.getKey());
        });

        return StreamSupport
                .stream(iterable.spliterator(), false)
                .map(s -> s.getStreamName())
                .filter(s -> !s.startsWith("_"))
                .filter(s -> groupSet.contains(s))
                .collect(Collectors.toList());
    }

    @Override
    public List<String> listViews(String databaseName) throws DatabaseNotExistException, CatalogException {
        throw new UnsupportedOperationException();
    }

    @Override
    public CatalogBaseTable getTable(ObjectPath tablePath) throws TableNotExistException, CatalogException {
        if (!tableExists(tablePath)) {
            throw new TableNotExistException(getName(), tablePath);
        }

        String scope = tablePath.getDatabaseName();
        String stream = tablePath.getObjectName();
        changeRegistryNamespace(scope);
        SchemaInfo schemaInfo = schemaRegistryClient.getLatestSchemaVersion(stream, null).getSchemaInfo();
        ResolvedSchema resolvedSchema = PravegaSchemaUtils.schemaInfoToResolvedSchema(schemaInfo);

        Map<String, String> properties = this.properties;
        properties.put(PravegaOptions.SCOPE.key(), scope);
        properties.put(PravegaOptions.SCAN_STREAMS.key(), stream);
        properties.put(PravegaOptions.SINK_STREAM.key(), stream);

        // schema registry treats Pravega scope as namespace and Pravega stream as group-id
        properties.put(
                String.format(
                        "%s.%s",
                        PravegaRegistryFormatFactory.IDENTIFIER, PravegaRegistryOptions.NAMESPACE.key()),
                scope);
        properties.put(
                String.format(
                        "%s.%s",
                        PravegaRegistryFormatFactory.IDENTIFIER, PravegaRegistryOptions.GROUP_ID.key()),
                stream);

        return new CatalogTableImpl(TableSchema.fromResolvedSchema(resolvedSchema), properties, "");
    }

    @Override
    public boolean tableExists(ObjectPath tablePath) throws CatalogException {
        String scope = tablePath.getDatabaseName();
        String stream = tablePath.getObjectName();
        return streamManager.checkStreamExists(scope, stream);
    }

    @Override
    public void dropTable(ObjectPath tablePath, boolean ignoreIfNotExists) throws TableNotExistException, CatalogException {
        if (!tableExists(tablePath)) {
            if (!ignoreIfNotExists) {
                throw new TableNotExistException(getName(), tablePath);
            }
            return;
        }

        String scope = tablePath.getDatabaseName();
        String stream = tablePath.getObjectName();
        streamManager.sealStream(scope, stream);
        streamManager.deleteStream(scope, stream);
        changeRegistryNamespace(scope);
        try {
            schemaRegistryClient.removeGroup(stream);
        } catch (Exception e) {
            throw new CatalogException(String.format("Fail to drop table %s/%s", scope, stream), e);
        }
    }

    @Override
    public void renameTable(ObjectPath tablePath, String newTableName, boolean ignoreIfNotExists) throws TableNotExistException, TableAlreadyExistException, CatalogException {
        throw new UnsupportedOperationException();
    }

    @Override
    public void createTable(ObjectPath tablePath, CatalogBaseTable table, boolean ignoreIfExists) throws TableAlreadyExistException, DatabaseNotExistException, CatalogException {
        String scope = tablePath.getDatabaseName();
        String stream = tablePath.getObjectName();
        if (!databaseExists(scope)) {
            throw new DatabaseNotExistException(getName(), scope);
        }

        if (tableExists(tablePath)) {
            if (!ignoreIfExists) {
                throw new TableAlreadyExistException(getName(), tablePath);
            }
            return;
        }

        streamManager.createStream(scope, stream, StreamConfiguration.builder().build());
        changeRegistryNamespace(scope);
        schemaRegistryClient.addGroup(stream, new GroupProperties(
                serializationFormat,
                Compatibility.allowAny(),
                true));

        SchemaInfo schemaInfo = PravegaSchemaUtils.tableSchemaToSchemaInfo(table.getSchema(), serializationFormat);
        schemaRegistryClient.addSchema(stream, schemaInfo);
    }

    @Override
    public void alterTable(ObjectPath tablePath, CatalogBaseTable newTable, boolean ignoreIfNotExists) throws TableNotExistException, CatalogException {
        throw new UnsupportedOperationException();
    }

    // ------ partitions/functions/statistics NOT supported ------

    @Override
    public List<CatalogPartitionSpec> listPartitions(ObjectPath tablePath) throws TableNotExistException, TableNotPartitionedException, CatalogException {
        throw new UnsupportedOperationException();
    }

    @Override
    public List<CatalogPartitionSpec> listPartitions(ObjectPath tablePath, CatalogPartitionSpec partitionSpec) throws TableNotExistException, TableNotPartitionedException, CatalogException {
        throw new UnsupportedOperationException();
    }

    @Override
    public List<CatalogPartitionSpec> listPartitionsByFilter(ObjectPath tablePath, List<Expression> filters) throws TableNotExistException, TableNotPartitionedException, CatalogException {
        return null;
    }

    @Override
    public CatalogPartition getPartition(ObjectPath tablePath, CatalogPartitionSpec partitionSpec) throws PartitionNotExistException, CatalogException {
        throw new UnsupportedOperationException();
    }

    @Override
    public boolean partitionExists(ObjectPath tablePath, CatalogPartitionSpec partitionSpec) throws CatalogException {
        throw new UnsupportedOperationException();
    }

    @Override
    public void createPartition(ObjectPath tablePath, CatalogPartitionSpec partitionSpec, CatalogPartition partition, boolean ignoreIfExists) throws TableNotExistException, TableNotPartitionedException, PartitionSpecInvalidException, PartitionAlreadyExistsException, CatalogException {
        throw new UnsupportedOperationException();
    }

    @Override
    public void dropPartition(ObjectPath tablePath, CatalogPartitionSpec partitionSpec, boolean ignoreIfNotExists) throws PartitionNotExistException, CatalogException {
        throw new UnsupportedOperationException();
    }

    @Override
    public void alterPartition(ObjectPath tablePath, CatalogPartitionSpec partitionSpec, CatalogPartition newPartition, boolean ignoreIfNotExists) throws PartitionNotExistException, CatalogException {
        throw new UnsupportedOperationException();
    }

    @Override
    public List<String> listFunctions(String dbName) throws DatabaseNotExistException, CatalogException {
        throw new UnsupportedOperationException();
    }

    @Override
    public CatalogFunction getFunction(ObjectPath functionPath) throws FunctionNotExistException, CatalogException {
        throw new UnsupportedOperationException();
    }

    @Override
    public boolean functionExists(ObjectPath functionPath) throws CatalogException {
        throw new UnsupportedOperationException();
    }

    @Override
    public void createFunction(ObjectPath functionPath, CatalogFunction function, boolean ignoreIfExists) throws FunctionAlreadyExistException, DatabaseNotExistException, CatalogException {
        throw new UnsupportedOperationException();
    }

    @Override
    public void alterFunction(ObjectPath functionPath, CatalogFunction newFunction, boolean ignoreIfNotExists) throws FunctionNotExistException, CatalogException {
        throw new UnsupportedOperationException();
    }

    @Override
    public void dropFunction(ObjectPath functionPath, boolean ignoreIfNotExists) throws FunctionNotExistException, CatalogException {
        throw new UnsupportedOperationException();
    }

    @Override
    public CatalogTableStatistics getTableStatistics(ObjectPath tablePath) throws TableNotExistException, CatalogException {
        return CatalogTableStatistics.UNKNOWN;
    }

    @Override
    public CatalogColumnStatistics getTableColumnStatistics(ObjectPath tablePath) throws TableNotExistException, CatalogException {
        return CatalogColumnStatistics.UNKNOWN;
    }

    @Override
    public CatalogTableStatistics getPartitionStatistics(ObjectPath tablePath, CatalogPartitionSpec partitionSpec) throws PartitionNotExistException, CatalogException {
        return CatalogTableStatistics.UNKNOWN;
    }

    @Override
    public CatalogColumnStatistics getPartitionColumnStatistics(ObjectPath tablePath, CatalogPartitionSpec partitionSpec) throws PartitionNotExistException, CatalogException {
        return CatalogColumnStatistics.UNKNOWN;
    }

    @Override
    public void alterTableStatistics(ObjectPath tablePath, CatalogTableStatistics tableStatistics, boolean ignoreIfNotExists) throws TableNotExistException, CatalogException {
        throw new UnsupportedOperationException();
    }

    @Override
    public void alterTableColumnStatistics(ObjectPath tablePath, CatalogColumnStatistics columnStatistics, boolean ignoreIfNotExists) throws TableNotExistException, CatalogException, TablePartitionedException {
        throw new UnsupportedOperationException();
    }

    @Override
    public void alterPartitionStatistics(ObjectPath tablePath, CatalogPartitionSpec partitionSpec, CatalogTableStatistics partitionStatistics, boolean ignoreIfNotExists) throws PartitionNotExistException, CatalogException {
        throw new UnsupportedOperationException();
    }

    @Override
    public void alterPartitionColumnStatistics(ObjectPath tablePath, CatalogPartitionSpec partitionSpec, CatalogColumnStatistics columnStatistics, boolean ignoreIfNotExists) throws PartitionNotExistException, CatalogException {
        throw new UnsupportedOperationException();
    }

    private void changeRegistryNamespace(String namespace) {
        // TODO: If the client keeps the same namespace, it is redundant.
        try {
            schemaRegistryClient.close();
        } catch (Exception e) {
            throw new CatalogException("Fail to close connection to Pravega Schema registry", e);
        }
        schemaRegistryClient = SchemaRegistryClientFactory.withNamespace(namespace, config);
    }

    // put Json related options to properties
    private void propagateJsonOptions(String failOnMissingField, String ignoreParseErrors,
                                      String timestampFormat, String mapNullKeyMode, String mapNullKeyLiteral) {
        if (failOnMissingField != null) {
            properties.put(String.format("%s.%s",
                    PravegaRegistryFormatFactory.IDENTIFIER, JsonOptions.FAIL_ON_MISSING_FIELD.key()),
                    failOnMissingField);
        }
        if (ignoreParseErrors != null) {
            properties.put(String.format("%s.%s",
                    PravegaRegistryFormatFactory.IDENTIFIER, JsonOptions.IGNORE_PARSE_ERRORS.key()),
                    ignoreParseErrors);
        }
        if (timestampFormat != null) {
            properties.put(String.format("%s.%s",
                    PravegaRegistryFormatFactory.IDENTIFIER, JsonOptions.TIMESTAMP_FORMAT.key()),
                    timestampFormat);
        }
        if (mapNullKeyMode != null) {
            properties.put(String.format("%s.%s",
                    PravegaRegistryFormatFactory.IDENTIFIER, JsonOptions.MAP_NULL_KEY_MODE.key()),
                    mapNullKeyMode);
        }
        if (mapNullKeyLiteral != null) {
            properties.put(String.format("%s.%s",
                    PravegaRegistryFormatFactory.IDENTIFIER, JsonOptions.MAP_NULL_KEY_LITERAL.key()),
                    mapNullKeyLiteral);
        }
    }
}<|MERGE_RESOLUTION|>--- conflicted
+++ resolved
@@ -80,7 +80,7 @@
     private SerializationFormat serializationFormat;
 
     public PravegaCatalog(String catalogName, String defaultDatabase, String controllerUri, String schemaRegistryUri,
-                          String serializationFormat, Boolean failOnMissingField, Boolean ignoreParseErrors,
+                          String serializationFormat, String failOnMissingField, String ignoreParseErrors,
                           String timestampFormat, String mapNullKeyMode, String mapNullKeyLiteral) {
 
         super(catalogName, defaultDatabase);
@@ -106,35 +106,7 @@
                 PravegaRegistryFormatFactory.IDENTIFIER, PravegaRegistryOptions.FORMAT.key()),
                 this.serializationFormat.name());
 
-<<<<<<< HEAD
-        if (failOnMissingField != null) {
-            properties.put(String.format("%s.%s",
-                    PravegaRegistryFormatFactory.IDENTIFIER, JsonOptions.FAIL_ON_MISSING_FIELD.key()),
-                    failOnMissingField.toString());
-        }
-        if (ignoreParseErrors != null) {
-            properties.put(String.format("%s.%s",
-                    PravegaRegistryFormatFactory.IDENTIFIER, JsonOptions.IGNORE_PARSE_ERRORS.key()),
-                    ignoreParseErrors.toString());
-        }
-        if (timestampFormat != null) {
-            properties.put(String.format("%s.%s",
-                    PravegaRegistryFormatFactory.IDENTIFIER, JsonOptions.TIMESTAMP_FORMAT.key()),
-                    timestampFormat);
-        }
-        if (mapNullKeyMode != null) {
-            properties.put(String.format("%s.%s",
-                    PravegaRegistryFormatFactory.IDENTIFIER, JsonOptions.MAP_NULL_KEY_MODE.key()),
-                    mapNullKeyMode);
-        }
-        if (mapNullKeyLiteral != null) {
-            properties.put(String.format("%s.%s",
-                    PravegaRegistryFormatFactory.IDENTIFIER, JsonOptions.MAP_NULL_KEY_LITERAL.key()),
-                    mapNullKeyLiteral);
-        }
-=======
         propagateJsonOptions(failOnMissingField, ignoreParseErrors, timestampFormat, mapNullKeyMode, mapNullKeyLiteral);
->>>>>>> f05b0ed4
 
         log.info("Created Pravega Catalog {}", catalogName);
     }
