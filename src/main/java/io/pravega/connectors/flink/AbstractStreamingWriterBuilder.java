--- conflicted
+++ resolved
@@ -23,14 +23,8 @@
  */
 public abstract class AbstractStreamingWriterBuilder<T, B extends AbstractStreamingWriterBuilder> extends AbstractWriterBuilder<B> {
 
-<<<<<<< HEAD
     // the numbers below are picked based on the default max settings in Pravega
     private static final long DEFAULT_TXN_TIMEOUT_MILLIS = 30000; // 30 seconds
-    private static final long DEFAULT_TX_SCALE_GRACE_MILLIS = 30000; // 30 seconds
-=======
-    // the numbers below are picked somewhat arbitrarily at this point
-    private static final long DEFAULT_TXN_TIMEOUT_MILLIS = 2 * 60 * 60 * 1000; // 2 hours
->>>>>>> 0e30f471
 
     protected PravegaWriterMode writerMode;
     protected Time txnTimeout;
