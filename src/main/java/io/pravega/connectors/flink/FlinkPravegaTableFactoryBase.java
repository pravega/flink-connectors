/**
 * Copyright (c) 2017 Dell Inc., or its subsidiaries. All Rights Reserved.
 *
 * Licensed under the Apache License, Version 2.0 (the "License");
 * you may not use this file except in compliance with the License.
 * You may obtain a copy of the License at
 *
 *     http://www.apache.org/licenses/LICENSE-2.0
 */

package io.pravega.connectors.flink;

import io.pravega.client.stream.StreamCut;
import io.pravega.connectors.flink.util.ConnectorConfigurations;
import io.pravega.connectors.flink.util.StreamWithBoundaries;
import org.apache.flink.api.common.serialization.DeserializationSchema;
import org.apache.flink.api.common.serialization.SerializationSchema;
import org.apache.flink.api.common.time.Time;
import org.apache.flink.api.common.typeinfo.TypeInformation;
import org.apache.flink.api.java.typeutils.RowTypeInfo;
import org.apache.flink.table.api.TableSchema;
import org.apache.flink.table.descriptors.DescriptorProperties;
import org.apache.flink.table.descriptors.SchemaValidator;
import org.apache.flink.table.factories.DeserializationSchemaFactory;
import org.apache.flink.table.factories.SerializationSchemaFactory;
import org.apache.flink.table.factories.TableFactoryService;
import org.apache.flink.table.sources.BatchTableSource;
import org.apache.flink.table.sources.StreamTableSource;
import org.apache.flink.types.Row;

import java.util.ArrayList;
import java.util.HashMap;
import java.util.List;
import java.util.Map;
import java.util.Optional;
import java.util.function.Function;
import java.util.function.Supplier;

import static io.pravega.connectors.flink.Pravega.*;
import static org.apache.flink.table.descriptors.ConnectorDescriptorValidator.CONNECTOR_TYPE;
import static org.apache.flink.table.descriptors.ConnectorDescriptorValidator.CONNECTOR_PROPERTY_VERSION;
import static org.apache.flink.table.descriptors.ConnectorDescriptorValidator.CONNECTOR_VERSION;
import static org.apache.flink.table.descriptors.FormatDescriptorValidator.FORMAT;
import static org.apache.flink.table.descriptors.RowtimeValidator.ROWTIME_TIMESTAMPS_CLASS;
import static org.apache.flink.table.descriptors.RowtimeValidator.ROWTIME_TIMESTAMPS_FROM;
import static org.apache.flink.table.descriptors.RowtimeValidator.ROWTIME_TIMESTAMPS_SERIALIZED;
import static org.apache.flink.table.descriptors.RowtimeValidator.ROWTIME_TIMESTAMPS_TYPE;
import static org.apache.flink.table.descriptors.RowtimeValidator.ROWTIME_WATERMARKS_CLASS;
import static org.apache.flink.table.descriptors.RowtimeValidator.ROWTIME_WATERMARKS_DELAY;
import static org.apache.flink.table.descriptors.RowtimeValidator.ROWTIME_WATERMARKS_SERIALIZED;
import static org.apache.flink.table.descriptors.RowtimeValidator.ROWTIME_WATERMARKS_TYPE;
import static org.apache.flink.table.descriptors.SchemaValidator.SCHEMA;
import static org.apache.flink.table.descriptors.SchemaValidator.SCHEMA_FROM;
import static org.apache.flink.table.descriptors.SchemaValidator.SCHEMA_NAME;
import static org.apache.flink.table.descriptors.SchemaValidator.SCHEMA_PROCTIME;
import static org.apache.flink.table.descriptors.SchemaValidator.SCHEMA_TYPE;

public abstract class FlinkPravegaTableFactoryBase {

    protected Map<String, String> getRequiredContext() {
        Map<String, String> context = new HashMap<>();
        context.put(CONNECTOR_TYPE, CONNECTOR_TYPE_VALUE_PRAVEGA);

        // to preserve backward compatibility in case the connector property format changes
        // It is not clear on how the framework is making use of the "connector.property-version" but all the implementation classes supplies value as "1"
        // https://github.com/apache/flink/blob/release-1.6.0/flink-libraries/flink-table/src/main/scala/org/apache/flink/table/descriptors/ConnectorDescriptorValidator.scala#L45
        // https://github.com/apache/flink/blob/release-1.6.0/flink-libraries/flink-table/src/main/scala/org/apache/flink/table/factories/TableFactoryService.scala#L202
        // https://github.com/apache/flink/blob/release-1.6.0/flink-connectors/flink-connector-kafka-base/src/main/java/org/apache/flink/streaming/connectors/kafka/KafkaTableSourceSinkFactoryBase.java#L98
        context.put(CONNECTOR_PROPERTY_VERSION, "1");

        context.put(CONNECTOR_VERSION, getVersion());
        return context;
    }

    protected List<String> getSupportedProperties() {
        List<String> properties = new ArrayList<>();

        // Pravega
        properties.add(CONNECTOR_METRICS);

        properties.add(CONNECTOR_CONNECTION_CONFIG);
        properties.add(CONNECTOR_CONNECTION_CONFIG_CONTROLLER_URI);
        properties.add(CONNECTOR_CONNECTION_CONFIG_DEFAULT_SCOPE);
        properties.add(CONNECTOR_CONNECTION_CONFIG_SECURITY);
        properties.add(CONNECTOR_CONNECTION_CONFIG_SECURITY_AUTH_TYPE);
        properties.add(CONNECTOR_CONNECTION_CONFIG_SECURITY_AUTH_TOKEN);
        properties.add(CONNECTOR_CONNECTION_CONFIG_SECURITY_VALIDATE_HOSTNAME);
        properties.add(CONNECTOR_CONNECTION_CONFIG_SECURITY_TRUST_STORE);

        properties.add(CONNECTOR_READER);
        properties.add(CONNECTOR_READER_STREAM_INFO);
        properties.add(CONNECTOR_READER_STREAM_INFO + ".#." + CONNECTOR_READER_STREAM_INFO_SCOPE);
        properties.add(CONNECTOR_READER_STREAM_INFO + ".#." + CONNECTOR_READER_STREAM_INFO_STREAM);
        properties.add(CONNECTOR_READER_STREAM_INFO + ".#." + CONNECTOR_READER_STREAM_INFO_START_STREAMCUT);
        properties.add(CONNECTOR_READER_STREAM_INFO + ".#." + CONNECTOR_READER_STREAM_INFO_END_STREAMCUT);
        properties.add(CONNECTOR_READER_READER_GROUP);
        properties.add(CONNECTOR_READER_READER_GROUP_UID);
        properties.add(CONNECTOR_READER_READER_GROUP_SCOPE);
        properties.add(CONNECTOR_READER_READER_GROUP_NAME);
        properties.add(CONNECTOR_READER_READER_GROUP_REFRESH_INTERVAL);
        properties.add(CONNECTOR_READER_READER_GROUP_EVENT_READ_TIMEOUT_INTERVAL);
        properties.add(CONNECTOR_READER_READER_GROUP_CHECKPOINT_INITIATE_TIMEOUT_INTERVAL);
<<<<<<< HEAD
        properties.add(CONNECTOR_READER_USER_TIMESTAMP_AND_WATERMARK_ASSIGNER);
=======
        properties.add(CONNECTOR_READER_USER_TIMESTAMP_ASSIGNER);
>>>>>>> 68643ade

        properties.add(CONNECTOR_WRITER);
        properties.add(CONNECTOR_WRITER_SCOPE);
        properties.add(CONNECTOR_WRITER_STREAM);
        properties.add(CONNECTOR_WRITER_MODE);
        properties.add(CONNECTOR_WRITER_TXN_LEASE_RENEWAL_INTERVAL);
        properties.add(CONNECTOR_WRITER_ENABLE_WATERMARK);
        properties.add(CONNECTOR_WRITER_ROUTING_KEY_FILED_NAME);

        // schema
        properties.add(SCHEMA() + ".#." + SCHEMA_TYPE());
        properties.add(SCHEMA() + ".#." + SCHEMA_NAME());
        properties.add(SCHEMA() + ".#." + SCHEMA_FROM());

        // time attributes
        properties.add(SCHEMA() + ".#." + SCHEMA_PROCTIME());
        properties.add(SCHEMA() + ".#." + ROWTIME_TIMESTAMPS_TYPE());
        properties.add(SCHEMA() + ".#." + ROWTIME_TIMESTAMPS_FROM());
        properties.add(SCHEMA() + ".#." + ROWTIME_TIMESTAMPS_CLASS());
        properties.add(SCHEMA() + ".#." + ROWTIME_TIMESTAMPS_SERIALIZED());
        properties.add(SCHEMA() + ".#." + ROWTIME_WATERMARKS_TYPE());
        properties.add(SCHEMA() + ".#." + ROWTIME_WATERMARKS_CLASS());
        properties.add(SCHEMA() + ".#." + ROWTIME_WATERMARKS_SERIALIZED());
        properties.add(SCHEMA() + ".#." + ROWTIME_WATERMARKS_DELAY());

        // format wildcard
        properties.add(FORMAT + ".*");

        return properties;
    }

    protected abstract String getVersion();

    protected abstract boolean isStreamEnvironment();

    protected DescriptorProperties getValidatedProperties(Map<String, String> properties) {
        final DescriptorProperties descriptorProperties = new DescriptorProperties(true);
        descriptorProperties.putProperties(properties);

        boolean supportsSourceTimestamps = true;
        boolean supportsSourceWatermarks = true;
        new SchemaValidator(isStreamEnvironment(), supportsSourceTimestamps, supportsSourceWatermarks).validate(descriptorProperties);

        new PravegaValidator().validate(descriptorProperties);

        return descriptorProperties;
    }

    protected SerializationSchema<Row> getSerializationSchema(Map<String, String> properties) {
        @SuppressWarnings("unchecked")
        final SerializationSchemaFactory<Row> formatFactory = TableFactoryService.find(
                SerializationSchemaFactory.class,
                properties,
                this.getClass().getClassLoader());
        return formatFactory.createSerializationSchema(properties);
    }

    protected DeserializationSchema<Row> getDeserializationSchema(Map<String, String> properties) {
        @SuppressWarnings("unchecked")
        final DeserializationSchemaFactory<Row> formatFactory = TableFactoryService.find(
                DeserializationSchemaFactory.class,
                properties,
                this.getClass().getClassLoader());
        return formatFactory.createDeserializationSchema(properties);
    }

    @SuppressWarnings("unchecked")
    protected FlinkPravegaTableSource createFlinkPravegaTableSource(Map<String, String> properties) {
        final DescriptorProperties descriptorProperties = getValidatedProperties(properties);
        final TableSchema schema = descriptorProperties.getTableSchema(SCHEMA());
        final DeserializationSchema<Row> deserializationSchema = getDeserializationSchema(properties);

        ConnectorConfigurations connectorConfigurations = new ConnectorConfigurations();
        connectorConfigurations.parseConfigurations(descriptorProperties, ConnectorConfigurations.ConfigurationType.READER);

        // create source from the reader builder by using the supplied properties
        TableSourceReaderBuilder tableSourceReaderBuilder = new Pravega().tableSourceReaderBuilder();
        tableSourceReaderBuilder.withDeserializationSchema(deserializationSchema);

        if (connectorConfigurations.getAssignerWithTimeWindows().isPresent()) {
<<<<<<< HEAD
            tableSourceReaderBuilder.withTimestampAndWatermark(connectorConfigurations.getAssignerWithTimeWindows().get());
=======
            tableSourceReaderBuilder.withTimestampAssigner(connectorConfigurations.getAssignerWithTimeWindows().get());
>>>>>>> 68643ade
        }

        if (connectorConfigurations.getUid().isPresent()) {
            tableSourceReaderBuilder.uid(connectorConfigurations.getUid().get());
        }
        if (connectorConfigurations.getRgScope().isPresent()) {
            tableSourceReaderBuilder.withReaderGroupScope(connectorConfigurations.getRgScope().get());
        }
        if (connectorConfigurations.getRgName().isPresent()) {
            tableSourceReaderBuilder.withReaderGroupName(connectorConfigurations.getRgName().get());
        }
        if (connectorConfigurations.getRefreshInterval().isPresent()) {
            tableSourceReaderBuilder.withReaderGroupRefreshTime(Time.milliseconds(connectorConfigurations.getRefreshInterval().get()));
        }
        if (connectorConfigurations.getEventReadTimeoutInterval().isPresent()) {
            tableSourceReaderBuilder.withEventReadTimeout(Time.milliseconds(connectorConfigurations.getEventReadTimeoutInterval().get()));
        }
        if (connectorConfigurations.getCheckpointInitiateTimeoutInterval().isPresent()) {
            tableSourceReaderBuilder.withCheckpointInitiateTimeout(Time.milliseconds(connectorConfigurations.getCheckpointInitiateTimeoutInterval().get()));
        }

        tableSourceReaderBuilder.withPravegaConfig(connectorConfigurations.getPravegaConfig());
        if (connectorConfigurations.getMetrics().isPresent()) {
            tableSourceReaderBuilder.enableMetrics(connectorConfigurations.getMetrics().get());
        }
        tableSourceReaderBuilder.withPravegaConfig(connectorConfigurations.getPravegaConfig());
        for (StreamWithBoundaries streamWithBoundaries: connectorConfigurations.getReaderStreams()) {
            if (streamWithBoundaries.getFrom() != StreamCut.UNBOUNDED && streamWithBoundaries.getTo() != StreamCut.UNBOUNDED) {
                tableSourceReaderBuilder.forStream(streamWithBoundaries.getStream(), streamWithBoundaries.getFrom(), streamWithBoundaries.getTo());
            } else if (streamWithBoundaries.getFrom() != StreamCut.UNBOUNDED) {
                tableSourceReaderBuilder.forStream(streamWithBoundaries.getStream(), streamWithBoundaries.getFrom());
            } else {
                tableSourceReaderBuilder.forStream(streamWithBoundaries.getStream());
            }
        }

        FlinkPravegaTableSource flinkPravegaTableSource = new FlinkPravegaTableSourceImpl(
                                                                    tableSourceReaderBuilder::buildSourceFunction,
                                                                    tableSourceReaderBuilder::buildInputFormat, schema,
                                                                    new RowTypeInfo(schema.getFieldTypes(), schema.getFieldNames()));
        flinkPravegaTableSource.setRowtimeAttributeDescriptors(SchemaValidator.deriveRowtimeAttributes(descriptorProperties));
        Optional<String> procTimeAttribute = SchemaValidator.deriveProctimeAttribute(descriptorProperties);
        if (procTimeAttribute.isPresent()) {
            flinkPravegaTableSource.setProctimeAttribute(procTimeAttribute.get());
        }

        return flinkPravegaTableSource;
    }

    @SuppressWarnings("unchecked")
    protected FlinkPravegaTableSink createFlinkPravegaTableSink(Map<String, String> properties) {
        final DescriptorProperties descriptorProperties = getValidatedProperties(properties);
        final TableSchema schema = descriptorProperties.getTableSchema(SCHEMA());
        SerializationSchema<Row> serializationSchema = getSerializationSchema(properties);

        ConnectorConfigurations connectorConfigurations = new ConnectorConfigurations();
        connectorConfigurations.parseConfigurations(descriptorProperties, ConnectorConfigurations.ConfigurationType.WRITER);

        TableSinkWriterBuilder tableSinkWriterBuilder = new Pravega().tableSinkWriterBuilder();
        if (connectorConfigurations.getTxnLeaseRenewalInterval().isPresent()) {
            tableSinkWriterBuilder.withTxnLeaseRenewalPeriod(Time.milliseconds(connectorConfigurations.getTxnLeaseRenewalInterval().get().longValue()));
        }
        if (connectorConfigurations.getWriterMode().isPresent()) {
            tableSinkWriterBuilder.withWriterMode(connectorConfigurations.getWriterMode().get());
        }
        if (connectorConfigurations.getMetrics().isPresent()) {
            tableSinkWriterBuilder.enableMetrics(connectorConfigurations.getMetrics().get());
        }
        tableSinkWriterBuilder.withPravegaConfig(connectorConfigurations.getPravegaConfig());
        tableSinkWriterBuilder.enableWatermark(connectorConfigurations.getWatermark());
        tableSinkWriterBuilder.withRoutingKeyField(connectorConfigurations.getRoutingKey());
        tableSinkWriterBuilder.withSerializationSchema(serializationSchema);
        tableSinkWriterBuilder.forStream(connectorConfigurations.getWriterStream());
        tableSinkWriterBuilder.withPravegaConfig(connectorConfigurations.getPravegaConfig());

        return new FlinkPravegaTableSinkImpl(tableSinkWriterBuilder::createSinkFunction,
                tableSinkWriterBuilder::createOutputFormat)
                .configure(schema.getFieldNames(), schema.getFieldTypes());
    }

    public static final class FlinkPravegaTableSourceImpl extends FlinkPravegaTableSource {

        /**
         * Creates a Pravega Table Source Implementation Instance {@link FlinkPravegaTableSource}.
         *
         * @param sourceFunctionFactory a factory for the {@link FlinkPravegaReader} to implement {@link StreamTableSource}
         * @param inputFormatFactory    a factory for the {@link FlinkPravegaInputFormat} to implement {@link BatchTableSource}
         * @param schema                the table schema
         * @param returnType            the return type based on the table schema
         */
        protected FlinkPravegaTableSourceImpl(Supplier<FlinkPravegaReader<Row>> sourceFunctionFactory,
                                              Supplier<FlinkPravegaInputFormat<Row>> inputFormatFactory,
                                              TableSchema schema, TypeInformation<Row> returnType) {
            super(sourceFunctionFactory, inputFormatFactory, schema, returnType);
        }

        @Override
        public String explainSource() {
            return "FlinkPravegaTableSource";
        }
    }

    /**
     * Pravega table sink implementation.
     */
    public static final class FlinkPravegaTableSinkImpl extends FlinkPravegaTableSink {

        protected FlinkPravegaTableSinkImpl(Function<TableSinkConfiguration, FlinkPravegaWriter<Row>> writerFactory,
                                            Function<TableSinkConfiguration, FlinkPravegaOutputFormat<Row>> outputFormatFactory) {
            super(writerFactory, outputFormatFactory);
        }

        @Override
        protected FlinkPravegaTableSink createCopy() {
            return new FlinkPravegaTableSinkImpl(writerFactory, outputFormatFactory);
        }
    }

}<|MERGE_RESOLUTION|>--- conflicted
+++ resolved
@@ -100,11 +100,7 @@
         properties.add(CONNECTOR_READER_READER_GROUP_REFRESH_INTERVAL);
         properties.add(CONNECTOR_READER_READER_GROUP_EVENT_READ_TIMEOUT_INTERVAL);
         properties.add(CONNECTOR_READER_READER_GROUP_CHECKPOINT_INITIATE_TIMEOUT_INTERVAL);
-<<<<<<< HEAD
-        properties.add(CONNECTOR_READER_USER_TIMESTAMP_AND_WATERMARK_ASSIGNER);
-=======
         properties.add(CONNECTOR_READER_USER_TIMESTAMP_ASSIGNER);
->>>>>>> 68643ade
 
         properties.add(CONNECTOR_WRITER);
         properties.add(CONNECTOR_WRITER_SCOPE);
@@ -185,11 +181,7 @@
         tableSourceReaderBuilder.withDeserializationSchema(deserializationSchema);
 
         if (connectorConfigurations.getAssignerWithTimeWindows().isPresent()) {
-<<<<<<< HEAD
-            tableSourceReaderBuilder.withTimestampAndWatermark(connectorConfigurations.getAssignerWithTimeWindows().get());
-=======
             tableSourceReaderBuilder.withTimestampAssigner(connectorConfigurations.getAssignerWithTimeWindows().get());
->>>>>>> 68643ade
         }
 
         if (connectorConfigurations.getUid().isPresent()) {
