--- conflicted
+++ resolved
@@ -114,17 +114,13 @@
         final String checkpointName = createCheckpointName(checkpointId);
 
         final CompletableFuture<Checkpoint> checkpointResult =
-<<<<<<< HEAD
-                this.readerGroup.initiateCheckpoint(checkpointName);
-=======
-                this.readerGroup.initiateCheckpoint(checkpointName, scheduledExecutorService)
+                this.readerGroup.initiateCheckpoint(checkpointName)
                         .exceptionally(e -> {
                             if (e instanceof MaxNumberOfCheckpointsExceededException) {
                                 readerGroup.cancelOutstandingCheckpoints();
                             }
                             return null;
                         });
->>>>>>> 1157b7bd
 
         // Add a timeout to the future, to prevent long blocking calls
         scheduledExecutorService.schedule(() -> checkpointResult.cancel(false), triggerTimeout.toMilliseconds(), TimeUnit.MILLISECONDS);
