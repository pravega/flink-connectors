/**
 * Copyright (c) Dell Inc., or its subsidiaries. All Rights Reserved.
 *
 * Licensed under the Apache License, Version 2.0 (the "License");
 * you may not use this file except in compliance with the License.
 * You may obtain a copy of the License at
 *
 *     http://www.apache.org/licenses/LICENSE-2.0
 */
package io.pravega.connectors.flink;

import com.google.protobuf.DynamicMessage;
import io.pravega.client.EventStreamClientFactory;
<<<<<<< HEAD
import io.pravega.client.stream.Serializer;
import io.pravega.schemaregistry.client.SchemaRegistryClient;
import io.pravega.schemaregistry.client.SchemaRegistryClientConfig;
import io.pravega.schemaregistry.client.SchemaRegistryClientFactory;
import io.pravega.schemaregistry.contract.data.SerializationFormat;
import io.pravega.schemaregistry.serializer.avro.schemas.AvroSchema;
import io.pravega.schemaregistry.serializer.json.schemas.JSONSchema;
import io.pravega.schemaregistry.serializer.shared.impl.SerializerConfig;
import io.pravega.schemaregistry.serializers.SerializerFactory;
import org.apache.avro.generic.GenericRecord;
import org.apache.avro.generic.IndexedRecord;
import org.apache.commons.lang3.NotImplementedException;
=======
import org.apache.flink.util.ExceptionUtils;
>>>>>>> f413edb5
import org.apache.flink.util.Preconditions;
import io.pravega.client.ClientConfig;
import io.pravega.client.admin.ReaderGroupManager;
import io.pravega.client.stream.Checkpoint;
import io.pravega.client.stream.EventRead;
import io.pravega.client.stream.EventStreamReader;
import io.pravega.client.stream.ReaderConfig;
import io.pravega.client.stream.ReaderGroup;
import io.pravega.client.stream.ReaderGroupConfig;
import io.pravega.client.stream.Stream;
import io.pravega.client.stream.StreamCut;
import io.pravega.client.stream.TruncatedDataException;
import io.pravega.connectors.flink.serialization.DeserializerFromSchemaRegistry;
import io.pravega.connectors.flink.serialization.PravegaDeserializationSchema;
import io.pravega.connectors.flink.watermark.AssignerWithTimeWindows;
import lombok.extern.slf4j.Slf4j;
import org.apache.flink.api.common.ExecutionConfig;
import org.apache.flink.api.common.functions.RuntimeContext;
import org.apache.flink.api.common.serialization.DeserializationSchema;
import org.apache.flink.api.common.time.Time;
import org.apache.flink.api.common.typeinfo.TypeInformation;
import org.apache.flink.api.java.ClosureCleaner;
import org.apache.flink.api.java.typeutils.ResultTypeQueryable;
import org.apache.flink.configuration.Configuration;
import org.apache.flink.metrics.Gauge;
import org.apache.flink.metrics.MetricGroup;
import org.apache.flink.runtime.checkpoint.MasterTriggerRestoreHook;
import org.apache.flink.streaming.api.checkpoint.ExternallyInducedSource;
import org.apache.flink.streaming.api.datastream.SingleOutputStreamOperator;
import org.apache.flink.streaming.api.functions.source.RichParallelSourceFunction;
import org.apache.flink.streaming.api.operators.StreamingRuntimeContext;
import org.apache.flink.streaming.api.watermark.Watermark;
import org.apache.flink.streaming.runtime.tasks.ProcessingTimeCallback;
import org.apache.flink.streaming.runtime.tasks.ProcessingTimeService;
import org.apache.flink.util.FlinkException;
import org.apache.flink.util.SerializedValue;

import java.io.IOException;
import java.util.IllegalFormatException;
import java.util.Map;
import java.util.Optional;
import java.util.Set;
import java.util.function.Function;
import java.util.stream.Collectors;

import static io.pravega.connectors.flink.util.FlinkPravegaUtils.createPravegaReader;
import static io.pravega.connectors.flink.util.FlinkPravegaUtils.getReaderName;

/**
 * Flink source implementation for reading from pravega storage.
 *
 * @param <T> The type of the event to be written.
 */
@Slf4j
public class FlinkPravegaReader<T>
        extends RichParallelSourceFunction<T>
        implements ResultTypeQueryable<T>, ExternallyInducedSource<T, Checkpoint> {

    // ----- metrics field constants -----

    protected static final String PRAVEGA_READER_METRICS_GROUP = "PravegaReader";

    protected static final String READER_GROUP_METRICS_GROUP = "readerGroup";

    protected static final String STREAM_METRICS_GROUP = "stream";

    protected static final String UNREAD_BYTES_METRICS_GAUGE = "unreadBytes";

    protected static final String READER_GROUP_NAME_METRICS_GAUGE = "readerGroupName";

    protected static final String SCOPE_NAME_METRICS_GAUGE = "scope";

    protected static final String ONLINE_READERS_METRICS_GAUGE = "onlineReaders";

    protected static final String STREAM_NAMES_METRICS_GAUGE = "streams";

    protected static final String SEGMENT_POSITIONS_METRICS_GAUGE = "segmentPositions";

    protected static final String SEPARATOR = ",";

    private static final long serialVersionUID = 1L;

    // ----- runtime fields -----

    // Pravega Event Stream Client Factory (NOTE: MUST be closed when reader closed)
    protected transient EventStreamClientFactory eventStreamClientFactory;

    // Pravega Reader Group Manager (NOTE: MUST be closed when reader closed)
    protected transient ReaderGroupManager readerGroupManager = null;

    // ----- configuration fields -----

    // the uuid of the checkpoint hook, used to store state and resume existing state from savepoints
    final String hookUid;

    // The Pravega client config.
    final ClientConfig clientConfig;

    // The Pravega reader group config.
    final ReaderGroupConfig readerGroupConfig;

    // The scope name of the reader group.
    final String readerGroupScope;

    // The readergroup name to coordinate the parallel readers. This should be unique for a Flink job.
    final String readerGroupName;

    // The supplied event deserializer.
    final DeserializationSchema<T> deserializationSchema;

    // The supplied event timestamp and watermark assigner.
    final SerializedValue<AssignerWithTimeWindows<T>> assignerWithTimeWindows;

    // the timeout for reading events from Pravega
    final Time eventReadTimeout;

    // the timeout for call that initiates the Pravega checkpoint
    final Time checkpointInitiateTimeout;

    // flag to enable/disable metrics
    final boolean enableMetrics;

    // ----- runtime fields -----

    // Flag to terminate the source. volatile, because 'stop()' and 'cancel()'
    // may be called asynchronously
    volatile boolean running = true;

    // checkpoint trigger callback, invoked when a checkpoint event is received.
    // no need to be volatile, the source is driven by only one thread
    private transient CheckpointTrigger checkpointTrigger;

    // Pravega reader group
    private transient ReaderGroup readerGroup = null;

    // ------------------------------------------------------------------------

    /**
     * Creates a new Flink Pravega reader instance which can be added as a source to a Flink job.
     *
     * <p>The reader will use the given {@code readerName} to store its state (its positions
     * in the stream segments) in Flink's checkpoints/savepoints. This name is used in a similar
     * way as the operator UIDs ({@link SingleOutputStreamOperator#uid(String)}) to identify state
     * when matching it into another job that resumes from this job's checkpoints/savepoints.
     *
     * <p>Without specifying a {@code readerName}, the job will correctly checkpoint and recover,
     * but new instances of the job can typically not resume this reader's state (positions).
     *
     * @param hookUid                   The UID of the source hook in the job graph.
     * @param clientConfig              The Pravega client configuration.
     * @param readerGroupConfig         The Pravega reader group configuration.
     * @param readerGroupScope          The reader group scope name.
     * @param readerGroupName           The reader group name.
     * @param deserializationSchema     The implementation to deserialize events from Pravega streams.
     * @param assignerWithTimeWindows   The serialized value of the implementation to extract timestamp from deserialized events (only in event-time mode).
     * @param eventReadTimeout          The event read timeout.
     * @param checkpointInitiateTimeout The checkpoint initiation timeout.
     * @param enableMetrics             Flag to indicate whether metrics needs to be enabled or not.
     */
    protected FlinkPravegaReader(String hookUid, ClientConfig clientConfig,
                                 ReaderGroupConfig readerGroupConfig, String readerGroupScope, String readerGroupName,
                                 DeserializationSchema<T> deserializationSchema,
                                 SerializedValue<AssignerWithTimeWindows<T>> assignerWithTimeWindows,
                                 Time eventReadTimeout, Time checkpointInitiateTimeout,
                                 boolean enableMetrics) {

        this.hookUid = Preconditions.checkNotNull(hookUid, "hookUid");
        this.clientConfig = Preconditions.checkNotNull(clientConfig, "clientConfig");
        this.readerGroupConfig = Preconditions.checkNotNull(readerGroupConfig, "readerGroupConfig");
        this.readerGroupScope = Preconditions.checkNotNull(readerGroupScope, "readerGroupScope");
        this.readerGroupName = Preconditions.checkNotNull(readerGroupName, "readerGroupName");
        this.deserializationSchema = Preconditions.checkNotNull(deserializationSchema, "deserializationSchema");
        this.eventReadTimeout = Preconditions.checkNotNull(eventReadTimeout, "eventReadTimeout");
        this.checkpointInitiateTimeout = Preconditions.checkNotNull(checkpointInitiateTimeout, "checkpointInitiateTimeout");
        this.enableMetrics = enableMetrics;
        this.assignerWithTimeWindows = assignerWithTimeWindows;
    }

    /**
     * Initializes the reader.
     */
    void initialize() {
        createEventStreamClientFactory();

        // TODO: This will require the client to have access to the pravega controller and handle any temporary errors.
        //       See https://github.com/pravega/flink-connectors/issues/130.
        log.info("Creating reader group: {}/{} for the Flink job", this.readerGroupScope, this.readerGroupName);
        createReaderGroupManager();
        createReaderGroup();
        if (isEventTimeMode()) {
            Preconditions.checkArgument(readerGroup.getStreamNames().size() == 1,
                    "Only 1 Pravega stream is allowed in the event-time mode");
        }
    }

    private boolean isEventTimeMode() {
        return assignerWithTimeWindows != null;
    }

    private long autoWatermarkInterval() {
        return getRuntimeContext().getExecutionConfig().getAutoWatermarkInterval();
    }

    private class PeriodicWatermarkEmitter implements ProcessingTimeCallback {

        private EventStreamReader<?> pravegaReader;
        private Stream stream;
        private final SourceContext<?> ctx;
        private final ProcessingTimeService timerService;
        private long lastWatermarkTimestamp;
        private AssignerWithTimeWindows<?> userAssigner;

        protected PeriodicWatermarkEmitter(
                EventStreamReader<?> pravegaReader, SourceContext<?> ctx, ClassLoader userCodeClassLoader,
                ProcessingTimeService timerService) throws Exception {
            this.pravegaReader = Preconditions.checkNotNull(pravegaReader);
            this.stream = Stream.of(readerGroup.getStreamNames().iterator().next());
            this.ctx = Preconditions.checkNotNull(ctx);
            this.timerService = Preconditions.checkNotNull(timerService);
            this.lastWatermarkTimestamp = Long.MIN_VALUE;
            this.userAssigner = assignerWithTimeWindows.deserializeValue(userCodeClassLoader);
        }

        protected void start() {
            timerService.registerTimer(timerService.getCurrentProcessingTime() + autoWatermarkInterval(), this);
        }

        @Override
        public void onProcessingTime(long timestamp) {
            Watermark watermark = userAssigner.getWatermark(pravegaReader.getCurrentTimeWindow(stream));

            if (watermark != null && watermark.getTimestamp() > lastWatermarkTimestamp) {
                lastWatermarkTimestamp = watermark.getTimestamp();
                log.debug("Emit watermark with timestamp: {}", watermark.getTimestamp());
                ctx.emitWatermark(watermark);
            }

            // schedule the next watermark
            timerService.registerTimer(timerService.getCurrentProcessingTime() + autoWatermarkInterval(), this);
        }
    }

    // ------------------------------------------------------------------------
    //  source function methods
    // ------------------------------------------------------------------------

    @Override
    public void run(SourceContext<T> ctx) throws Exception {
        final RuntimeContext runtimeContext = getRuntimeContext();

        final String readerId = getReaderName(runtimeContext.getTaskName(), runtimeContext.getIndexOfThisSubtask() + 1,
                runtimeContext.getNumberOfParallelSubtasks());

        log.info("{} : Creating Pravega reader with ID '{}' for controller URI: {}",
                runtimeContext.getTaskNameWithSubtasks(), readerId, this.clientConfig.getControllerURI());

        try (EventStreamReader<T> pravegaReader = createEventStreamReader(readerId)) {

            log.info("Starting Pravega reader '{}' for controller URI {}", readerId, this.clientConfig.getControllerURI());

            long previousTimestamp = Long.MIN_VALUE;
            AssignerWithTimeWindows<T> assigner = null;
            // If it is event time, register a watermark emitter
            if (isEventTimeMode()) {
                assigner = assignerWithTimeWindows.deserializeValue(runtimeContext.getUserCodeClassLoader());
                PeriodicWatermarkEmitter periodicEmitter = new PeriodicWatermarkEmitter(
                        pravegaReader,
                        ctx,
                        runtimeContext.getUserCodeClassLoader(),
                        ((StreamingRuntimeContext) runtimeContext).getProcessingTimeService());

                log.info("Periodic Watermark Emitter for Reader ID: {} has started with an interval of {}", readerId,
                        autoWatermarkInterval());
                periodicEmitter.start();
            }

            final Function<EventRead<T>, T> deserFunc = this.deserializationSchema instanceof PravegaDeserializationSchema ?
                    ((PravegaDeserializationSchema<T>) deserializationSchema)::extractEvent :
                    (eventRead) -> eventRead.getEvent();

            // main work loop, which this task is running
            while (this.running) {

                EventRead<T> eventRead;
                try {
                    eventRead = pravegaReader.readNextEvent(eventReadTimeout.toMilliseconds());
                } catch (TruncatedDataException e) {
                    // Data is truncated, Force the reader going forward to the next available event
                    continue;
                }
                final T event = deserFunc.apply(eventRead);

                // emit the event, if one was carried
                if (event != null) {
                    if (this.deserializationSchema.isEndOfStream(event)) {
                        // Found stream end marker.
                        // TODO: Handle scenario when reading from multiple segments. This will be cleaned up as part of:
                        //       https://github.com/pravega/pravega/issues/551.
                        log.info("Reached end of stream for reader: {}", readerId);
                        return;
                    }

                    synchronized (ctx.getCheckpointLock()) {
                        if (isEventTimeMode()) {
                            long currentTimestamp = assigner.extractTimestamp(event, previousTimestamp);
                            ctx.collectWithTimestamp(event, currentTimestamp);
                            previousTimestamp = currentTimestamp;
                        } else {
                            ctx.collect(event);
                        }
                    }
                }

                // if the read marks a checkpoint, trigger the checkpoint
                if (eventRead.isCheckpoint()) {
                    triggerCheckpoint(eventRead.getCheckpointName());
                }
            }
        }
        catch (RuntimeException e) {
            log.error("Exception occurred while creating a Pravega EventStreamReader to read events", e);
            throw e;
        }
    }

    @Override
    public void cancel() {
        this.running = false;
    }

    @Override
    public TypeInformation<T> getProducedType() {
        return this.deserializationSchema.getProducedType();
    }

    @Override
    public void open(Configuration parameters) throws Exception {
        createEventStreamClientFactory();
        createReaderGroupManager();
        createReaderGroup();
        if (enableMetrics) {
            registerMetrics();
        }
        if (isEventTimeMode()) {
            Preconditions.checkArgument(autoWatermarkInterval() > 0,
                    "Periodic watermark interval should be positive, " +
                            "please use env.getConfig().setAutoWatermarkInterval() to set a positive number. Recommended value: 10000");
        }
    }

    @Override
    public void close() throws Exception {
        Throwable ex = null;
        if (eventStreamClientFactory != null) {
            try {
                log.info("Closing Pravega eventStreamClientFactory");
                eventStreamClientFactory.close();
            } catch (Throwable e) {
                if (e instanceof InterruptedException) {
                    log.warn("Interrupted while waiting for eventStreamClientFactory to close, retrying ...");
                    eventStreamClientFactory.close();
                } else {
                    ex = ExceptionUtils.firstOrSuppressed(e, ex);
                }
            }
        }
        if (readerGroupManager != null) {
            log.info("Closing Pravega ReaderGroupManager");
            try {
                readerGroupManager.close();
            } catch (Throwable e) {
                if (e instanceof InterruptedException) {
                    log.warn("Interrupted while waiting for ReaderGroupManager to close, retrying ...");
                    readerGroupManager.close();
                } else {
                    ex = ExceptionUtils.firstOrSuppressed(e, ex);
                }
            }
        }
        if (readerGroup != null) {
            try {
                log.info("Closing Pravega ReaderGroup");
                readerGroup.close();
            } catch (Throwable e) {
                if (e instanceof InterruptedException) {
                    log.warn("Interrupted while waiting for ReaderGroup to close, retrying ...");
                    readerGroup.close();
                } else {
                    ex = ExceptionUtils.firstOrSuppressed(e, ex);
                }
            }
        }
        if (ex != null && ex instanceof Exception) {
            throw (Exception) ex;
        }
    }

    // ------------------------------------------------------------------------
    //  checkpoints
    // ------------------------------------------------------------------------

    @Override
    public MasterTriggerRestoreHook<Checkpoint> createMasterTriggerRestoreHook() {
        return new ReaderCheckpointHook(this.hookUid,
            this.readerGroupName,
            this.readerGroupScope,
            this.checkpointInitiateTimeout,
            this.clientConfig,
            this.readerGroupConfig);
    }

    @Override
    public void setCheckpointTrigger(CheckpointTrigger checkpointTrigger) {
        this.checkpointTrigger = checkpointTrigger;
    }

    /**
     * Triggers the checkpoint in the Flink source operator.
     *
     * <p>This method assumes that the {@code checkpointIdentifier} is a string of the form
     */
    private void triggerCheckpoint(String checkpointIdentifier) throws FlinkException {
        Preconditions.checkState(checkpointTrigger != null, "checkpoint trigger not set");

        log.debug("{} received checkpoint event for {}",
                getRuntimeContext().getTaskNameWithSubtasks(), checkpointIdentifier);

        final long checkpointId;
        try {
            checkpointId = ReaderCheckpointHook.parseCheckpointId(checkpointIdentifier);
        } catch (IllegalArgumentException e) {
            throw new FlinkException("Cannot trigger checkpoint due to invalid Pravega checkpoint name", e.getCause());
        }

        checkpointTrigger.triggerCheckpoint(checkpointId);
    }

    // ------------------------------------------------------------------------
    //  metrics
    // ------------------------------------------------------------------------

    /**
     * Gauge for getting the unread bytes information from reader group.
     */
    private static class UnreadBytesGauge implements Gauge<Long> {

        private final ReaderGroup readerGroup;

        public UnreadBytesGauge(ReaderGroup readerGroup) {
            this.readerGroup = readerGroup;
        }

        @Override
        public Long getValue() {
            return readerGroup.getMetrics().unreadBytes();
        }
    }

    /**
     * Gauge for getting the reader group name information from reader group.
     */
    private static class ReaderGroupNameGauge implements Gauge<String> {

        private final ReaderGroup readerGroup;

        public ReaderGroupNameGauge(ReaderGroup readerGroup) {
            this.readerGroup = readerGroup;
        }

        @Override
        public String getValue() {
            return readerGroup.getGroupName();
        }
    }

    /**
     * Gauge for getting the scope name information from reader group.
     */
    private static class ScopeNameGauge implements Gauge<String> {

        private final ReaderGroup readerGroup;

        public ScopeNameGauge(ReaderGroup readerGroup) {
            this.readerGroup = readerGroup;
        }

        @Override
        public String getValue() {
            return readerGroup.getScope();
        }
    }

    /**
     * Gauge for getting online readers information from reader group.
     */
    private static class OnlineReadersGauge implements Gauge<String> {

        private final ReaderGroup readerGroup;

        public OnlineReadersGauge(ReaderGroup readerGroup) {
            this.readerGroup = readerGroup;
        }

        @Override
        public String getValue() {
            return readerGroup.getOnlineReaders().stream().collect(Collectors.joining(SEPARATOR));
        }
    }

    /**
     * Gauge for getting stream name information from reader group.
     */
    private static class StreamNamesGauge implements Gauge<String> {

        private final ReaderGroup readerGroup;

        public StreamNamesGauge(ReaderGroup readerGroup) {
            this.readerGroup = readerGroup;
        }

        @Override
        public String getValue() {
            return readerGroup.getStreamNames().stream().collect(Collectors.joining(","));
        }
    }

    /**
     * Gauge for getting position information of each segment of a stream from reader group.
     */
    private static class SegmentPositionsGauge implements Gauge<String> {

        private final ReaderGroup readerGroup;
        private final String scope;
        private final String stream;

        public SegmentPositionsGauge(ReaderGroup readerGroup, String scope, String stream) {
            this.readerGroup = readerGroup;
            this.scope = scope;
            this.stream = stream;
        }

        @Override
        public String getValue() {
            StringBuilder builder = new StringBuilder();
            builder.append("scope=").append(scope).append(", ");
            builder.append("stream=").append(stream).append(", segments={");
            Map<Stream, StreamCut> streamCuts = readerGroup.getStreamCuts();
            Optional<Map.Entry<Stream, StreamCut>> optionalStreamCutEntry =
                    streamCuts.entrySet().stream()
                            .filter(e -> e.getKey().getStreamName().equals(stream) &&
                                    e.getKey().getScope().equals(scope))
                            .findFirst();
            if (optionalStreamCutEntry.isPresent()) {
                builder.append(optionalStreamCutEntry.get().getValue().toString());
            }
            builder.append("}");
            return builder.toString();
        }
    }

    /**
     * register reader group metrics
     *
     */
    private void registerMetrics() {
        Preconditions.checkState(readerGroup != null, "Reader Group is not created");
        MetricGroup pravegaReaderMetricGroup = getRuntimeContext().getMetricGroup().addGroup(PRAVEGA_READER_METRICS_GROUP);
        MetricGroup readerGroupMetricGroup = pravegaReaderMetricGroup.addGroup(READER_GROUP_METRICS_GROUP);
        readerGroupMetricGroup.gauge(UNREAD_BYTES_METRICS_GAUGE, new UnreadBytesGauge(readerGroup));
        readerGroupMetricGroup.gauge(READER_GROUP_NAME_METRICS_GAUGE, new ReaderGroupNameGauge(readerGroup));
        readerGroupMetricGroup.gauge(SCOPE_NAME_METRICS_GAUGE, new ScopeNameGauge(readerGroup));
        readerGroupMetricGroup.gauge(ONLINE_READERS_METRICS_GAUGE, new OnlineReadersGauge(readerGroup));
        readerGroupMetricGroup.gauge(STREAM_NAMES_METRICS_GAUGE, new StreamNamesGauge(readerGroup));

        Set<String> streamNames = readerGroup.getStreamNames();
        for (String scopedStream: streamNames) {
            String[] streamInfo = scopedStream.split("/", 2);
            Preconditions.checkArgument(streamInfo.length == 2, "not a fully qualified stream expected: scopeName/streamName");
            MetricGroup streamMetricGroup = readerGroupMetricGroup
                    .addGroup(STREAM_METRICS_GROUP + "." + streamInfo[0]+ "_"+ streamInfo[1]);
            streamMetricGroup.gauge(SEGMENT_POSITIONS_METRICS_GAUGE,
                    new SegmentPositionsGauge(readerGroup, streamInfo[0], streamInfo[1]));
        }
    }

    // ------------------------------------------------------------------------
    //  utility
    // ------------------------------------------------------------------------

    /**
     * Create the {@link ReaderGroup} for the current configuration.
     */
    private ReaderGroup createReaderGroup() {
        readerGroupManager.createReaderGroup(this.readerGroupName, readerGroupConfig);
        readerGroup = readerGroupManager.getReaderGroup(this.readerGroupName);
        return readerGroup;
    }

    /**
     * Create the {@link ReaderGroupManager} for the current configuration.
     */
    protected ReaderGroupManager createReaderGroupManager() {
        if (readerGroupManager == null) {
            readerGroupManager = ReaderGroupManager.withScope(readerGroupScope, clientConfig);
        }

        return readerGroupManager;
    }

    /**
     * Create the {@link EventStreamClientFactory} for the current configuration.
     */
    protected EventStreamClientFactory createEventStreamClientFactory() {
        if (eventStreamClientFactory == null) {
            eventStreamClientFactory = EventStreamClientFactory.withScope(readerGroupScope, clientConfig);
        }

        return eventStreamClientFactory;
    }

    /**
     * Create the {@link EventStreamReader} for the current configuration.
     * @param readerId the readerID to use.
     */
    protected EventStreamReader<T> createEventStreamReader(String readerId) {
        return createPravegaReader(
                readerId,
                this.readerGroupName,
                this.deserializationSchema,
                ReaderConfig.builder().build(),
                eventStreamClientFactory);
    }

    // ------------------------------------------------------------------------
    //  configuration
    // ------------------------------------------------------------------------

    /**
     * Gets a builder for {@link FlinkPravegaReader} to read Pravega streams using the Flink streaming API.
     * @param <T> the element type.
     */
    public static <T> FlinkPravegaReader.Builder<T> builder() {
        return new Builder<>();
    }

    /**
     * A builder for {@link FlinkPravegaReader}.
     *
     * @param <T> the element type.
     */
    public static class Builder<T> extends AbstractStreamingReaderBuilder<T, Builder<T>> {

        private DeserializationSchema<T> deserializationSchema;
        private SerializedValue<AssignerWithTimeWindows<T>> assignerWithTimeWindows;

        protected Builder<T> builder() {
            return this;
        }

        /**
         * Sets the deserialization schema.
         *
         * @param deserializationSchema The deserialization schema
         * @return Builder instance.
         */
        public Builder<T> withDeserializationSchema(DeserializationSchema<T> deserializationSchema) {
            this.deserializationSchema = deserializationSchema;
            return builder();
        }

        /**
         * Sets the deserialization schema from schema registry. It supports Json, Avro and Protobuf format.
         *
         * @param groupId The group id in schema registry
         * @param tClass  The class describing the deserialized type.
         * @return Builder instance.
         */
        @SuppressWarnings("unchecked")
        public Builder<T> withDeserializationSchemafromRegistry(String groupId, Class<T> tClass) {
<<<<<<< HEAD

            SchemaRegistryClientConfig schemaRegistryClientConfig = getPravegaConfig().getSchemaRegistryClientConfig();

            // TODO: add try with resource when autoclosable is ready
            SchemaRegistryClient schemaRegistryClient = SchemaRegistryClientFactory.withNamespace(readerGroupScope, schemaRegistryClientConfig);

            SerializationFormat format = schemaRegistryClient.getLatestSchemaVersion(groupId, null)
                    .getSchemaInfo().getSerializationFormat();

            SerializerConfig serializerConfig = SerializerConfig.builder()
                    .groupId(groupId)
                    .registerSchema(false)
                    .registryConfig(schemaRegistryClientConfig)
                    .build();
            Serializer<T> serializer = null;

            switch (format) {
                case Json:
                    serializer = SerializerFactory.jsonDeserializer(serializerConfig, JSONSchema.of(tClass));
                    break;
                case Avro:
                    Preconditions.checkArgument(IndexedRecord.class.isAssignableFrom(tClass));
                    if (GenericRecord.class.isAssignableFrom(tClass)) {
                        serializer = (Serializer<T>) SerializerFactory.avroGenericDeserializer(serializerConfig, null);
                    } else {
                        serializer = SerializerFactory.avroDeserializer(serializerConfig, AvroSchema.of(tClass));
                    }
                    break;
                case Protobuf:
                    if (DynamicMessage.class.isAssignableFrom(tClass)) {
                        serializer = (Serializer<T>) SerializerFactory.protobufGenericDeserializer(serializerConfig, null);
                    } else {
                        throw new UnsupportedOperationException("Only support DynamicMessage in Protobuf");
                    }
                    break;
                default:
                    throw new NotImplementedException("Not supporting serialization format");
            }

            this.deserializationSchema = new PravegaDeserializationSchema<>(tClass, serializer);
=======
            this.deserializationSchema = new PravegaDeserializationSchema<>(tClass,
                    new DeserializerFromSchemaRegistry<>(getPravegaConfig(), groupId, tClass));
>>>>>>> f413edb5
            return builder();
        }

        /**
         * Sets the timestamp and watermark assigner.
         *
         * @param assignerWithTimeWindows The timestamp and watermark assigner.
         * @return Builder instance.
         */

        public Builder<T> withTimestampAssigner(AssignerWithTimeWindows<T> assignerWithTimeWindows) {
            try {
                ClosureCleaner.clean(assignerWithTimeWindows, ExecutionConfig.ClosureCleanerLevel.RECURSIVE, true);
                this.assignerWithTimeWindows = new SerializedValue<>(assignerWithTimeWindows);
            } catch (IOException e) {
                throw new IllegalArgumentException("The given assigner is not serializable", e);
            }
            return this;
        }

        @Override
        protected DeserializationSchema<T> getDeserializationSchema() {
            Preconditions.checkState(deserializationSchema != null, "Deserialization schema must not be null.");
            return deserializationSchema;
        }

        @Override
        protected SerializedValue<AssignerWithTimeWindows<T>> getAssignerWithTimeWindows() {
            return assignerWithTimeWindows;
        }

        /**
         * Builds a {@link FlinkPravegaReader} based on the configuration.
         * @throws IllegalStateException if the configuration is invalid.
         */
        public FlinkPravegaReader<T> build() {
            FlinkPravegaReader<T> reader = buildSourceFunction();
            return reader;
        }
    }
}<|MERGE_RESOLUTION|>--- conflicted
+++ resolved
@@ -9,25 +9,7 @@
  */
 package io.pravega.connectors.flink;
 
-import com.google.protobuf.DynamicMessage;
 import io.pravega.client.EventStreamClientFactory;
-<<<<<<< HEAD
-import io.pravega.client.stream.Serializer;
-import io.pravega.schemaregistry.client.SchemaRegistryClient;
-import io.pravega.schemaregistry.client.SchemaRegistryClientConfig;
-import io.pravega.schemaregistry.client.SchemaRegistryClientFactory;
-import io.pravega.schemaregistry.contract.data.SerializationFormat;
-import io.pravega.schemaregistry.serializer.avro.schemas.AvroSchema;
-import io.pravega.schemaregistry.serializer.json.schemas.JSONSchema;
-import io.pravega.schemaregistry.serializer.shared.impl.SerializerConfig;
-import io.pravega.schemaregistry.serializers.SerializerFactory;
-import org.apache.avro.generic.GenericRecord;
-import org.apache.avro.generic.IndexedRecord;
-import org.apache.commons.lang3.NotImplementedException;
-=======
-import org.apache.flink.util.ExceptionUtils;
->>>>>>> f413edb5
-import org.apache.flink.util.Preconditions;
 import io.pravega.client.ClientConfig;
 import io.pravega.client.admin.ReaderGroupManager;
 import io.pravega.client.stream.Checkpoint;
@@ -61,11 +43,12 @@
 import org.apache.flink.streaming.api.watermark.Watermark;
 import org.apache.flink.streaming.runtime.tasks.ProcessingTimeCallback;
 import org.apache.flink.streaming.runtime.tasks.ProcessingTimeService;
+import org.apache.flink.util.ExceptionUtils;
+import org.apache.flink.util.Preconditions;
 import org.apache.flink.util.FlinkException;
 import org.apache.flink.util.SerializedValue;
 
 import java.io.IOException;
-import java.util.IllegalFormatException;
 import java.util.Map;
 import java.util.Optional;
 import java.util.Set;
@@ -706,51 +689,8 @@
          */
         @SuppressWarnings("unchecked")
         public Builder<T> withDeserializationSchemafromRegistry(String groupId, Class<T> tClass) {
-<<<<<<< HEAD
-
-            SchemaRegistryClientConfig schemaRegistryClientConfig = getPravegaConfig().getSchemaRegistryClientConfig();
-
-            // TODO: add try with resource when autoclosable is ready
-            SchemaRegistryClient schemaRegistryClient = SchemaRegistryClientFactory.withNamespace(readerGroupScope, schemaRegistryClientConfig);
-
-            SerializationFormat format = schemaRegistryClient.getLatestSchemaVersion(groupId, null)
-                    .getSchemaInfo().getSerializationFormat();
-
-            SerializerConfig serializerConfig = SerializerConfig.builder()
-                    .groupId(groupId)
-                    .registerSchema(false)
-                    .registryConfig(schemaRegistryClientConfig)
-                    .build();
-            Serializer<T> serializer = null;
-
-            switch (format) {
-                case Json:
-                    serializer = SerializerFactory.jsonDeserializer(serializerConfig, JSONSchema.of(tClass));
-                    break;
-                case Avro:
-                    Preconditions.checkArgument(IndexedRecord.class.isAssignableFrom(tClass));
-                    if (GenericRecord.class.isAssignableFrom(tClass)) {
-                        serializer = (Serializer<T>) SerializerFactory.avroGenericDeserializer(serializerConfig, null);
-                    } else {
-                        serializer = SerializerFactory.avroDeserializer(serializerConfig, AvroSchema.of(tClass));
-                    }
-                    break;
-                case Protobuf:
-                    if (DynamicMessage.class.isAssignableFrom(tClass)) {
-                        serializer = (Serializer<T>) SerializerFactory.protobufGenericDeserializer(serializerConfig, null);
-                    } else {
-                        throw new UnsupportedOperationException("Only support DynamicMessage in Protobuf");
-                    }
-                    break;
-                default:
-                    throw new NotImplementedException("Not supporting serialization format");
-            }
-
-            this.deserializationSchema = new PravegaDeserializationSchema<>(tClass, serializer);
-=======
             this.deserializationSchema = new PravegaDeserializationSchema<>(tClass,
                     new DeserializerFromSchemaRegistry<>(getPravegaConfig(), groupId, tClass));
->>>>>>> f413edb5
             return builder();
         }
 
