/**
 * Copyright (c) Dell Inc., or its subsidiaries. All Rights Reserved.
 *
 * Licensed under the Apache License, Version 2.0 (the "License");
 * you may not use this file except in compliance with the License.
 * You may obtain a copy of the License at
 *
 *     http://www.apache.org/licenses/LICENSE-2.0
 */
package io.pravega.connectors.flink;

import io.pravega.client.EventStreamClientFactory;
import io.pravega.client.ClientConfig;
import io.pravega.client.admin.ReaderGroupManager;
import io.pravega.client.stream.Checkpoint;
import io.pravega.client.stream.EventRead;
import io.pravega.client.stream.EventStreamReader;
import io.pravega.client.stream.ReaderConfig;
import io.pravega.client.stream.ReaderGroup;
import io.pravega.client.stream.ReaderGroupConfig;
import io.pravega.client.stream.Stream;
import io.pravega.client.stream.StreamCut;
import io.pravega.client.stream.TruncatedDataException;
import io.pravega.connectors.flink.serialization.DeserializerFromSchemaRegistry;
import io.pravega.connectors.flink.serialization.PravegaDeserializationSchema;
import io.pravega.connectors.flink.watermark.AssignerWithTimeWindows;
import lombok.extern.slf4j.Slf4j;
import org.apache.flink.api.common.ExecutionConfig;
import org.apache.flink.api.common.functions.RuntimeContext;
import org.apache.flink.api.common.serialization.DeserializationSchema;
import org.apache.flink.api.common.time.Time;
import org.apache.flink.api.common.typeinfo.TypeInformation;
import org.apache.flink.api.java.ClosureCleaner;
import org.apache.flink.api.java.typeutils.ResultTypeQueryable;
import org.apache.flink.configuration.Configuration;
import org.apache.flink.metrics.Gauge;
import org.apache.flink.metrics.MetricGroup;
import org.apache.flink.runtime.checkpoint.MasterTriggerRestoreHook;
import org.apache.flink.streaming.api.checkpoint.ExternallyInducedSource;
import org.apache.flink.streaming.api.datastream.SingleOutputStreamOperator;
import org.apache.flink.streaming.api.functions.source.RichParallelSourceFunction;
import org.apache.flink.streaming.api.operators.StreamingRuntimeContext;
import org.apache.flink.streaming.api.watermark.Watermark;
import org.apache.flink.streaming.runtime.tasks.ProcessingTimeCallback;
import org.apache.flink.streaming.runtime.tasks.ProcessingTimeService;
import org.apache.flink.util.ExceptionUtils;
import org.apache.flink.util.Preconditions;
import org.apache.flink.util.FlinkException;
import org.apache.flink.util.SerializedValue;

import java.io.IOException;
import java.util.Map;
import java.util.Optional;
import java.util.Set;
import java.util.function.Function;
import java.util.stream.Collectors;

import static io.pravega.connectors.flink.util.FlinkPravegaUtils.createPravegaReader;
import static io.pravega.connectors.flink.util.FlinkPravegaUtils.getReaderName;

/**
 * Flink source implementation for reading from pravega storage.
 *
 * @param <T> The type of the event to be written.
 */
@Slf4j
public class FlinkPravegaReader<T>
        extends RichParallelSourceFunction<T>
        implements ResultTypeQueryable<T>, ExternallyInducedSource<T, Checkpoint> {

    // ----- metrics field constants -----

    protected static final String PRAVEGA_READER_METRICS_GROUP = "PravegaReader";

    protected static final String READER_GROUP_METRICS_GROUP = "readerGroup";

    protected static final String STREAM_METRICS_GROUP = "stream";

    protected static final String UNREAD_BYTES_METRICS_GAUGE = "unreadBytes";

    protected static final String READER_GROUP_NAME_METRICS_GAUGE = "readerGroupName";

    protected static final String SCOPE_NAME_METRICS_GAUGE = "scope";

    protected static final String ONLINE_READERS_METRICS_GAUGE = "onlineReaders";

    protected static final String STREAM_NAMES_METRICS_GAUGE = "streams";

    protected static final String SEGMENT_POSITIONS_METRICS_GAUGE = "segmentPositions";

    protected static final String SEPARATOR = ",";

    private static final long serialVersionUID = 1L;

    // ----- runtime fields -----

    // Pravega Event Stream Client Factory (NOTE: MUST be closed when reader closed)
    protected transient EventStreamClientFactory eventStreamClientFactory;

    // Pravega Reader Group Manager (NOTE: MUST be closed when reader closed)
    protected transient ReaderGroupManager readerGroupManager = null;

    // ----- configuration fields -----

    // the uuid of the checkpoint hook, used to store state and resume existing state from savepoints
    final String hookUid;

    // The Pravega client config.
    final ClientConfig clientConfig;

    // The Pravega reader group config.
    final ReaderGroupConfig readerGroupConfig;

    // The scope name of the reader group.
    final String readerGroupScope;

    // The readergroup name to coordinate the parallel readers. This should be unique for a Flink job.
    final String readerGroupName;

    // The supplied event deserializer.
    final DeserializationSchema<T> deserializationSchema;

    // The supplied event timestamp and watermark assigner.
    final SerializedValue<AssignerWithTimeWindows<T>> assignerWithTimeWindows;

    // the timeout for reading events from Pravega
    final Time eventReadTimeout;

    // the timeout for call that initiates the Pravega checkpoint
    final Time checkpointInitiateTimeout;

    // flag to enable/disable metrics
    final boolean enableMetrics;

    // ----- runtime fields -----

    // Flag to terminate the source. volatile, because 'stop()' and 'cancel()'
    // may be called asynchronously
    volatile boolean running = true;

    // checkpoint trigger callback, invoked when a checkpoint event is received.
    // no need to be volatile, the source is driven by only one thread
    private transient CheckpointTrigger checkpointTrigger;

    // Pravega reader group
    private transient ReaderGroup readerGroup = null;

    // ------------------------------------------------------------------------

    /**
     * Creates a new Flink Pravega reader instance which can be added as a source to a Flink job.
     *
     * <p>The reader will use the given {@code readerName} to store its state (its positions
     * in the stream segments) in Flink's checkpoints/savepoints. This name is used in a similar
     * way as the operator UIDs ({@link SingleOutputStreamOperator#uid(String)}) to identify state
     * when matching it into another job that resumes from this job's checkpoints/savepoints.
     *
     * <p>Without specifying a {@code readerName}, the job will correctly checkpoint and recover,
     * but new instances of the job can typically not resume this reader's state (positions).
     *
     * @param hookUid                   The UID of the source hook in the job graph.
     * @param clientConfig              The Pravega client configuration.
     * @param readerGroupConfig         The Pravega reader group configuration.
     * @param readerGroupScope          The reader group scope name.
     * @param readerGroupName           The reader group name.
     * @param deserializationSchema     The implementation to deserialize events from Pravega streams.
     * @param assignerWithTimeWindows   The serialized value of the implementation to extract timestamp from deserialized events (only in event-time mode).
     * @param eventReadTimeout          The event read timeout.
     * @param checkpointInitiateTimeout The checkpoint initiation timeout.
     * @param enableMetrics             Flag to indicate whether metrics needs to be enabled or not.
     */
    protected FlinkPravegaReader(String hookUid, ClientConfig clientConfig,
                                 ReaderGroupConfig readerGroupConfig, String readerGroupScope, String readerGroupName,
                                 DeserializationSchema<T> deserializationSchema,
                                 SerializedValue<AssignerWithTimeWindows<T>> assignerWithTimeWindows,
                                 Time eventReadTimeout, Time checkpointInitiateTimeout,
                                 boolean enableMetrics) {

        this.hookUid = Preconditions.checkNotNull(hookUid, "hookUid");
        this.clientConfig = Preconditions.checkNotNull(clientConfig, "clientConfig");
        this.readerGroupConfig = Preconditions.checkNotNull(readerGroupConfig, "readerGroupConfig");
        this.readerGroupScope = Preconditions.checkNotNull(readerGroupScope, "readerGroupScope");
        this.readerGroupName = Preconditions.checkNotNull(readerGroupName, "readerGroupName");
        this.deserializationSchema = Preconditions.checkNotNull(deserializationSchema, "deserializationSchema");
        this.eventReadTimeout = Preconditions.checkNotNull(eventReadTimeout, "eventReadTimeout");
        this.checkpointInitiateTimeout = Preconditions.checkNotNull(checkpointInitiateTimeout, "checkpointInitiateTimeout");
        this.enableMetrics = enableMetrics;
        this.assignerWithTimeWindows = assignerWithTimeWindows;
    }

    /**
     * Initializes the reader.
     */
    void initialize() {
        createEventStreamClientFactory();

        // TODO: This will require the client to have access to the pravega controller and handle any temporary errors.
        //       See https://github.com/pravega/flink-connectors/issues/130.
        log.info("Creating reader group: {}/{} for the Flink job", this.readerGroupScope, this.readerGroupName);
        createReaderGroupManager();
        createReaderGroup();
        if (isEventTimeMode()) {
            Preconditions.checkArgument(readerGroup.getStreamNames().size() == 1,
                    "Only 1 Pravega stream is allowed in the event-time mode");
        }
    }

    private boolean isEventTimeMode() {
        return assignerWithTimeWindows != null;
    }

    private long autoWatermarkInterval() {
        return getRuntimeContext().getExecutionConfig().getAutoWatermarkInterval();
    }

    private class PeriodicWatermarkEmitter implements ProcessingTimeCallback {

        private EventStreamReader<?> pravegaReader;
        private Stream stream;
        private final SourceContext<?> ctx;
        private final ProcessingTimeService timerService;
        private long lastWatermarkTimestamp;
        private AssignerWithTimeWindows<?> userAssigner;

        protected PeriodicWatermarkEmitter(
                EventStreamReader<?> pravegaReader, SourceContext<?> ctx, ClassLoader userCodeClassLoader,
                ProcessingTimeService timerService) throws Exception {
            this.pravegaReader = Preconditions.checkNotNull(pravegaReader);
            this.stream = Stream.of(readerGroup.getStreamNames().iterator().next());
            this.ctx = Preconditions.checkNotNull(ctx);
            this.timerService = Preconditions.checkNotNull(timerService);
            this.lastWatermarkTimestamp = Long.MIN_VALUE;
            this.userAssigner = assignerWithTimeWindows.deserializeValue(userCodeClassLoader);
        }

        protected void start() {
            timerService.registerTimer(timerService.getCurrentProcessingTime() + autoWatermarkInterval(), this);
        }

        @Override
        public void onProcessingTime(long timestamp) {
            Watermark watermark = userAssigner.getWatermark(pravegaReader.getCurrentTimeWindow(stream));

            if (watermark != null && watermark.getTimestamp() > lastWatermarkTimestamp) {
                lastWatermarkTimestamp = watermark.getTimestamp();
                log.debug("Emit watermark with timestamp: {}", watermark.getTimestamp());
                ctx.emitWatermark(watermark);
            }

            // schedule the next watermark
            timerService.registerTimer(timerService.getCurrentProcessingTime() + autoWatermarkInterval(), this);
        }
    }

    // ------------------------------------------------------------------------
    //  source function methods
    // ------------------------------------------------------------------------

    @Override
    public void run(SourceContext<T> ctx) throws Exception {
        final RuntimeContext runtimeContext = getRuntimeContext();

        final String readerId = getReaderName(runtimeContext.getTaskName(), runtimeContext.getIndexOfThisSubtask() + 1,
                runtimeContext.getNumberOfParallelSubtasks());

        log.info("{} : Creating Pravega reader with ID '{}' for controller URI: {}",
                runtimeContext.getTaskNameWithSubtasks(), readerId, this.clientConfig.getControllerURI());

        try (EventStreamReader<T> pravegaReader = createEventStreamReader(readerId)) {

            log.info("Starting Pravega reader '{}' for controller URI {}", readerId, this.clientConfig.getControllerURI());

            long previousTimestamp = Long.MIN_VALUE;
            AssignerWithTimeWindows<T> assigner = null;
            // If it is event time, register a watermark emitter
            if (isEventTimeMode()) {
                assigner = assignerWithTimeWindows.deserializeValue(runtimeContext.getUserCodeClassLoader());
                PeriodicWatermarkEmitter periodicEmitter = new PeriodicWatermarkEmitter(
                        pravegaReader,
                        ctx,
                        runtimeContext.getUserCodeClassLoader(),
                        ((StreamingRuntimeContext) runtimeContext).getProcessingTimeService());

                log.info("Periodic Watermark Emitter for Reader ID: {} has started with an interval of {}", readerId,
                        autoWatermarkInterval());
                periodicEmitter.start();
            }

            final Function<EventRead<T>, T> deserFunc = this.deserializationSchema instanceof PravegaDeserializationSchema ?
                    ((PravegaDeserializationSchema<T>) deserializationSchema)::extractEvent :
                    (eventRead) -> eventRead.getEvent();

            // main work loop, which this task is running
            while (this.running) {

                EventRead<T> eventRead;
                try {
                    eventRead = pravegaReader.readNextEvent(eventReadTimeout.toMilliseconds());
                } catch (TruncatedDataException e) {
                    // Data is truncated, Force the reader going forward to the next available event
                    continue;
                }
                final T event = deserFunc.apply(eventRead);

                // emit the event, if one was carried
                if (event != null) {
                    if (this.deserializationSchema.isEndOfStream(event)) {
                        // Found stream end marker.
                        // TODO: Handle scenario when reading from multiple segments. This will be cleaned up as part of:
                        //       https://github.com/pravega/pravega/issues/551.
                        log.info("Reached end of stream for reader: {}", readerId);
                        return;
                    }

                    synchronized (ctx.getCheckpointLock()) {
                        if (isEventTimeMode()) {
                            long currentTimestamp = assigner.extractTimestamp(event, previousTimestamp);
                            ctx.collectWithTimestamp(event, currentTimestamp);
                            previousTimestamp = currentTimestamp;
                        } else {
                            ctx.collect(event);
                        }
                    }
                }

                // if the read marks a checkpoint, trigger the checkpoint
                if (eventRead.isCheckpoint()) {
                    triggerCheckpoint(eventRead.getCheckpointName());
                }
            }
        }
        catch (RuntimeException e) {
            log.error("Exception occurred while creating a Pravega EventStreamReader to read events", e);
            throw e;
        }
    }

    @Override
    public void cancel() {
        this.running = false;
    }

    @Override
    public TypeInformation<T> getProducedType() {
        return this.deserializationSchema.getProducedType();
    }

    @Override
    public void open(Configuration parameters) throws Exception {
        createEventStreamClientFactory();
        createReaderGroupManager();
        createReaderGroup();
        if (enableMetrics) {
            registerMetrics();
        }
        if (isEventTimeMode()) {
            Preconditions.checkArgument(autoWatermarkInterval() > 0,
                    "Periodic watermark interval should be positive, " +
                            "please use env.getConfig().setAutoWatermarkInterval() to set a positive number. Recommended value: 10000");
        }
    }

    @Override
    public void close() throws Exception {
        Throwable ex = null;
        if (eventStreamClientFactory != null) {
            try {
                log.info("Closing Pravega eventStreamClientFactory");
                eventStreamClientFactory.close();
            } catch (Throwable e) {
                if (e instanceof InterruptedException) {
                    log.warn("Interrupted while waiting for eventStreamClientFactory to close, retrying ...");
                    eventStreamClientFactory.close();
                } else {
                    ex = ExceptionUtils.firstOrSuppressed(e, ex);
                }
            }
        }
        if (readerGroupManager != null) {
            log.info("Closing Pravega ReaderGroupManager");
            try {
                readerGroupManager.close();
            } catch (Throwable e) {
                if (e instanceof InterruptedException) {
                    log.warn("Interrupted while waiting for ReaderGroupManager to close, retrying ...");
                    readerGroupManager.close();
                } else {
                    ex = ExceptionUtils.firstOrSuppressed(e, ex);
                }
            }
        }
        if (readerGroup != null) {
            try {
                log.info("Closing Pravega ReaderGroup");
                readerGroup.close();
            } catch (Throwable e) {
                if (e instanceof InterruptedException) {
                    log.warn("Interrupted while waiting for ReaderGroup to close, retrying ...");
                    readerGroup.close();
                } else {
                    ex = ExceptionUtils.firstOrSuppressed(e, ex);
                }
            }
        }
        if (ex != null && ex instanceof Exception) {
            throw (Exception) ex;
        }
    }

    // ------------------------------------------------------------------------
    //  checkpoints
    // ------------------------------------------------------------------------

    @Override
    public MasterTriggerRestoreHook<Checkpoint> createMasterTriggerRestoreHook() {
        return new ReaderCheckpointHook(this.hookUid,
            this.readerGroupName,
            this.readerGroupScope,
            this.checkpointInitiateTimeout,
            this.clientConfig,
            this.readerGroupConfig);
    }

    @Override
    public void setCheckpointTrigger(CheckpointTrigger checkpointTrigger) {
        this.checkpointTrigger = checkpointTrigger;
    }

    /**
     * Triggers the checkpoint in the Flink source operator.
     *
     * <p>This method assumes that the {@code checkpointIdentifier} is a string of the form
     */
    private void triggerCheckpoint(String checkpointIdentifier) throws FlinkException {
        Preconditions.checkState(checkpointTrigger != null, "checkpoint trigger not set");

        log.debug("{} received checkpoint event for {}",
                getRuntimeContext().getTaskNameWithSubtasks(), checkpointIdentifier);

        final long checkpointId;
        try {
            checkpointId = ReaderCheckpointHook.parseCheckpointId(checkpointIdentifier);
        } catch (IllegalArgumentException e) {
            throw new FlinkException("Cannot trigger checkpoint due to invalid Pravega checkpoint name", e.getCause());
        }

        checkpointTrigger.triggerCheckpoint(checkpointId);
    }

    // ------------------------------------------------------------------------
    //  metrics
    // ------------------------------------------------------------------------

    /**
     * Gauge for getting the unread bytes information from reader group.
     */
    private static class UnreadBytesGauge implements Gauge<Long> {

        private final ReaderGroup readerGroup;

        public UnreadBytesGauge(ReaderGroup readerGroup) {
            this.readerGroup = readerGroup;
        }

        @Override
        public Long getValue() {
            return readerGroup.getMetrics().unreadBytes();
        }
    }

    /**
     * Gauge for getting the reader group name information from reader group.
     */
    private static class ReaderGroupNameGauge implements Gauge<String> {

        private final ReaderGroup readerGroup;

        public ReaderGroupNameGauge(ReaderGroup readerGroup) {
            this.readerGroup = readerGroup;
        }

        @Override
        public String getValue() {
            return readerGroup.getGroupName();
        }
    }

    /**
     * Gauge for getting the scope name information from reader group.
     */
    private static class ScopeNameGauge implements Gauge<String> {

        private final ReaderGroup readerGroup;

        public ScopeNameGauge(ReaderGroup readerGroup) {
            this.readerGroup = readerGroup;
        }

        @Override
        public String getValue() {
            return readerGroup.getScope();
        }
    }

    /**
     * Gauge for getting online readers information from reader group.
     */
    private static class OnlineReadersGauge implements Gauge<String> {

        private final ReaderGroup readerGroup;

        public OnlineReadersGauge(ReaderGroup readerGroup) {
            this.readerGroup = readerGroup;
        }

        @Override
        public String getValue() {
            return readerGroup.getOnlineReaders().stream().collect(Collectors.joining(SEPARATOR));
        }
    }

    /**
     * Gauge for getting stream name information from reader group.
     */
    private static class StreamNamesGauge implements Gauge<String> {

        private final ReaderGroup readerGroup;

        public StreamNamesGauge(ReaderGroup readerGroup) {
            this.readerGroup = readerGroup;
        }

        @Override
        public String getValue() {
            return readerGroup.getStreamNames().stream().collect(Collectors.joining(","));
        }
    }

    /**
     * Gauge for getting position information of each segment of a stream from reader group.
     */
    private static class SegmentPositionsGauge implements Gauge<String> {

        private final ReaderGroup readerGroup;
        private final String scope;
        private final String stream;

        public SegmentPositionsGauge(ReaderGroup readerGroup, String scope, String stream) {
            this.readerGroup = readerGroup;
            this.scope = scope;
            this.stream = stream;
        }

        @Override
        public String getValue() {
            StringBuilder builder = new StringBuilder();
            builder.append("scope=").append(scope).append(", ");
            builder.append("stream=").append(stream).append(", segments={");
            Map<Stream, StreamCut> streamCuts = readerGroup.getStreamCuts();
            Optional<Map.Entry<Stream, StreamCut>> optionalStreamCutEntry =
                    streamCuts.entrySet().stream()
                            .filter(e -> e.getKey().getStreamName().equals(stream) &&
                                    e.getKey().getScope().equals(scope))
                            .findFirst();
            if (optionalStreamCutEntry.isPresent()) {
                builder.append(optionalStreamCutEntry.get().getValue().toString());
            }
            builder.append("}");
            return builder.toString();
        }
    }

    /**
     * register reader group metrics
     *
     */
    private void registerMetrics() {
        Preconditions.checkState(readerGroup != null, "Reader Group is not created");
        MetricGroup pravegaReaderMetricGroup = getRuntimeContext().getMetricGroup().addGroup(PRAVEGA_READER_METRICS_GROUP);
        MetricGroup readerGroupMetricGroup = pravegaReaderMetricGroup.addGroup(READER_GROUP_METRICS_GROUP);
        readerGroupMetricGroup.gauge(UNREAD_BYTES_METRICS_GAUGE, new UnreadBytesGauge(readerGroup));
        readerGroupMetricGroup.gauge(READER_GROUP_NAME_METRICS_GAUGE, new ReaderGroupNameGauge(readerGroup));
        readerGroupMetricGroup.gauge(SCOPE_NAME_METRICS_GAUGE, new ScopeNameGauge(readerGroup));
        readerGroupMetricGroup.gauge(ONLINE_READERS_METRICS_GAUGE, new OnlineReadersGauge(readerGroup));
        readerGroupMetricGroup.gauge(STREAM_NAMES_METRICS_GAUGE, new StreamNamesGauge(readerGroup));

        Set<String> streamNames = readerGroup.getStreamNames();
        for (String scopedStream: streamNames) {
            String[] streamInfo = scopedStream.split("/", 2);
            Preconditions.checkArgument(streamInfo.length == 2, "not a fully qualified stream expected: scopeName/streamName");
            MetricGroup streamMetricGroup = readerGroupMetricGroup
                    .addGroup(STREAM_METRICS_GROUP + "." + streamInfo[0]+ "_"+ streamInfo[1]);
            streamMetricGroup.gauge(SEGMENT_POSITIONS_METRICS_GAUGE,
                    new SegmentPositionsGauge(readerGroup, streamInfo[0], streamInfo[1]));
        }
    }

    // ------------------------------------------------------------------------
    //  utility
    // ------------------------------------------------------------------------

    /**
     * Create the {@link ReaderGroup} for the current configuration.
     */
    private ReaderGroup createReaderGroup() {
        readerGroupManager.createReaderGroup(this.readerGroupName, readerGroupConfig);
        readerGroup = readerGroupManager.getReaderGroup(this.readerGroupName);
        return readerGroup;
    }

    /**
     * Create the {@link ReaderGroupManager} for the current configuration.
     *
     * @return An instance of {@link ReaderGroupManager}
     */
    protected ReaderGroupManager createReaderGroupManager() {
        if (readerGroupManager == null) {
            readerGroupManager = ReaderGroupManager.withScope(readerGroupScope, clientConfig);
        }

        return readerGroupManager;
    }

    /**
     * Create the {@link EventStreamClientFactory} for the current configuration.
     *
     * @return An instance of {@link EventStreamClientFactory}
     */
    protected EventStreamClientFactory createEventStreamClientFactory() {
        if (eventStreamClientFactory == null) {
            eventStreamClientFactory = EventStreamClientFactory.withScope(readerGroupScope, clientConfig);
        }

        return eventStreamClientFactory;
    }

    /**
     * Create the {@link EventStreamReader} for the current configuration.
     *
     * @param readerId the readerID to use.
     * @return An instance of {@link EventStreamReader}
     */
    protected EventStreamReader<T> createEventStreamReader(String readerId) {
        return createPravegaReader(
                readerId,
                this.readerGroupName,
                this.deserializationSchema,
                ReaderConfig.builder().build(),
                eventStreamClientFactory);
    }

    // ------------------------------------------------------------------------
    //  configuration
    // ------------------------------------------------------------------------

    /**
     * Gets a builder for {@link FlinkPravegaReader} to read Pravega streams using the Flink streaming API.
     *
     * @param <T> the element type.
     * @return A new builder of {@link FlinkPravegaReader}
     */
    public static <T> FlinkPravegaReader.Builder<T> builder() {
        return new Builder<>();
    }

    /**
     * A builder for {@link FlinkPravegaReader}.
     *
     * @param <T> the element type.
     */
    public static class Builder<T> extends AbstractStreamingReaderBuilder<T, Builder<T>> {

        private DeserializationSchema<T> deserializationSchema;
        private SerializedValue<AssignerWithTimeWindows<T>> assignerWithTimeWindows;

        protected Builder<T> builder() {
            return this;
        }

        /**
         * Sets the deserialization schema.
         *
         * @param deserializationSchema The deserialization schema
         * @return Builder instance.
         */
        public Builder<T> withDeserializationSchema(DeserializationSchema<T> deserializationSchema) {
            this.deserializationSchema = deserializationSchema;
            return builder();
        }

        /**
         * Sets the deserialization schema from schema registry. It supports Json, Avro and Protobuf format.
         *
         * @param groupId The group id in schema registry
         * @param tClass  The class describing the deserialized type.
         * @return Builder instance.
         */
        @SuppressWarnings("unchecked")
<<<<<<< HEAD
        public Builder<T> withDeserializationSchemafromRegistry(String groupId, Class<T> tClass) {
=======
        public Builder<T> withDeserializationSchemaFromRegistry(String groupId, Class<T> tClass) {
>>>>>>> da90030a
            this.deserializationSchema = new PravegaDeserializationSchema<>(tClass,
                    new DeserializerFromSchemaRegistry<>(getPravegaConfig(), groupId, tClass));
            return builder();
        }

        /**
         * Sets the timestamp and watermark assigner.
         *
         * @param assignerWithTimeWindows The timestamp and watermark assigner.
         * @return Builder instance.
         */

        public Builder<T> withTimestampAssigner(AssignerWithTimeWindows<T> assignerWithTimeWindows) {
            try {
                ClosureCleaner.clean(assignerWithTimeWindows, ExecutionConfig.ClosureCleanerLevel.RECURSIVE, true);
                this.assignerWithTimeWindows = new SerializedValue<>(assignerWithTimeWindows);
            } catch (IOException e) {
                throw new IllegalArgumentException("The given assigner is not serializable", e);
            }
            return this;
        }

        @Override
        protected DeserializationSchema<T> getDeserializationSchema() {
            Preconditions.checkState(deserializationSchema != null, "Deserialization schema must not be null.");
            return deserializationSchema;
        }

        @Override
        protected SerializedValue<AssignerWithTimeWindows<T>> getAssignerWithTimeWindows() {
            return assignerWithTimeWindows;
        }

        /**
         * Builds a {@link FlinkPravegaReader} based on the configuration.
         *
         * @throws IllegalStateException if the configuration is invalid.
         * @return An instance of {@link FlinkPravegaReader}
         */
        public FlinkPravegaReader<T> build() {
            FlinkPravegaReader<T> reader = buildSourceFunction();
            return reader;
        }
    }
}<|MERGE_RESOLUTION|>--- conflicted
+++ resolved
@@ -10,6 +10,8 @@
 package io.pravega.connectors.flink;
 
 import io.pravega.client.EventStreamClientFactory;
+import org.apache.flink.util.ExceptionUtils;
+import org.apache.flink.util.Preconditions;
 import io.pravega.client.ClientConfig;
 import io.pravega.client.admin.ReaderGroupManager;
 import io.pravega.client.stream.Checkpoint;
@@ -43,8 +45,6 @@
 import org.apache.flink.streaming.api.watermark.Watermark;
 import org.apache.flink.streaming.runtime.tasks.ProcessingTimeCallback;
 import org.apache.flink.streaming.runtime.tasks.ProcessingTimeService;
-import org.apache.flink.util.ExceptionUtils;
-import org.apache.flink.util.Preconditions;
 import org.apache.flink.util.FlinkException;
 import org.apache.flink.util.SerializedValue;
 
@@ -696,11 +696,7 @@
          * @return Builder instance.
          */
         @SuppressWarnings("unchecked")
-<<<<<<< HEAD
-        public Builder<T> withDeserializationSchemafromRegistry(String groupId, Class<T> tClass) {
-=======
         public Builder<T> withDeserializationSchemaFromRegistry(String groupId, Class<T> tClass) {
->>>>>>> da90030a
             this.deserializationSchema = new PravegaDeserializationSchema<>(tClass,
                     new DeserializerFromSchemaRegistry<>(getPravegaConfig(), groupId, tClass));
             return builder();
