/**
 * Copyright Pravega Authors.
 *
 * Licensed under the Apache License, Version 2.0 (the "License");
 * you may not use this file except in compliance with the License.
 * You may obtain a copy of the License at
 *
 *     http://www.apache.org/licenses/LICENSE-2.0
 *
 * Unless required by applicable law or agreed to in writing, software
 * distributed under the License is distributed on an "AS IS" BASIS,
 * WITHOUT WARRANTIES OR CONDITIONS OF ANY KIND, either express or implied.
 * See the License for the specific language governing permissions and
 * limitations under the License.
 */

buildscript {
    repositories {
        mavenCentral()
        maven {
            url "https://plugins.gradle.org/m2/"
        }
    }
    dependencies {
        classpath "gradle.plugin.com.github.jengelman.gradle.plugins:shadow:${shadowGradlePlugin}"
        classpath "com.jfrog.bintray.gradle:gradle-bintray-plugin:${bintrayPluginVersion}"
        classpath group: 'org.hidetake', name: 'gradle-ssh-plugin', version: gradleSshPluginVersion
        classpath "ru.vyarus:gradle-mkdocs-plugin:${gradleMkdocsPluginVersion}"
        classpath "org.ajoberstar.grgit:grgit-gradle:${gradleGitPluginVersion}"
        classpath "gradle.plugin.com.github.spotbugs.snom:spotbugs-gradle-plugin:${spotbugsPluginVersion}"
    }
}
plugins {
    id "com.github.spotbugs"
}
apply plugin: 'eclipse'
apply plugin: 'org.ajoberstar.grgit'
apply from: 'gradle/java.gradle'
apply from: 'gradle/checkstyle.gradle'
apply from: 'gradle/spotbugs.gradle'
apply from: 'gradle/jacoco.gradle'
apply from: 'gradle/maven.gradle'
apply from: 'gradle/mkdocs.gradle'

gradle.projectsEvaluated {
    tasks.withType(JavaCompile) {
        sourceCompatibility = JavaVersion.VERSION_1_8
        targetCompatibility = JavaVersion.VERSION_1_8
    }
}

group = "io.pravega"
version = getProjectVersion()

repositories {
    mavenCentral()
    maven {
        url "https://maven.pkg.github.com/pravega/pravega"
        credentials {
            username = "pravega-public"
            password = "\u0067\u0068\u0070\u005F\u0048\u0034\u0046\u0079\u0047\u005A\u0031\u006B\u0056\u0030\u0051\u0070\u006B\u0079\u0058\u006D\u0035\u0063\u0034\u0055\u0033\u006E\u0032\u0065\u0078\u0039\u0032\u0046\u006E\u0071\u0033\u0053\u0046\u0076\u005A\u0049"
        }
    }
    if (findProperty("repositoryUrl")) {
        maven {
            url findProperty("repositoryUrl")
            allowInsecureProtocol = true
        }
    }
    else {
        maven {
            url "https://repository.apache.org/snapshots"
        }
        maven {
            url "https://oss.sonatype.org/content/repositories/snapshots"
        }
    }
}

configurations.all {
    resolutionStrategy {
        cacheDynamicVersionsFor 60, 'minutes'
        cacheChangingModulesFor 60, 'minutes'
    }
}

configurations {
    testImplementation.extendsFrom(compileOnly)
    testImplementation {
        exclude group: 'org.slf4j', module: 'slf4j-log4j12'
        exclude group: 'log4j', module: 'log4j'
        resolutionStrategy {
            force group: 'io.netty', name: 'netty-common', version: nettyVersion
            force group: 'io.netty', name: 'netty-transport', version: nettyVersion
            force group: 'io.netty', name: 'netty-handler', version: nettyVersion
            force group: 'io.netty', name: 'netty-codec', version: nettyVersion
            force group: 'io.netty', name: 'netty-codec-http', version: nettyVersion
            force group: 'io.netty', name: 'netty-codec-http2', version: nettyVersion
            force group: 'io.netty', name: 'netty-codec-socks', version: nettyVersion
            force group: 'io.netty', name: 'netty-handler-proxy', version: nettyVersion
            force group: 'io.netty', name: 'netty-transport-native-epoll', version: nettyVersion
            force group: 'io.netty', name: 'netty-tcnative-boringssl-static', version: nettyVersion
        }
    }
}

dependencies {
    compileOnly group: 'com.github.spotbugs', name: 'spotbugs-annotations', version: spotbugsAnnotationsVersion

    api (group: 'io.pravega', name: 'pravega-client', version: pravegaVersion) {
        exclude group: 'org.slf4j', module: 'slf4j-api'
    }

    // provided by application if needed
    compileOnly group: 'io.pravega', name: 'schemaregistry-serializers', classifier: 'all', version: schemaRegistryVersion

    compileOnly group: 'org.slf4j', name: 'slf4j-api', version: slf4jApiVersion // provided by flink-runtime
    compileOnly group: 'org.apache.flink', name: 'flink-streaming-java', version: flinkVersion // provided by application

<<<<<<< HEAD
    compileOnly group: 'org.apache.flink', name: 'flink-table-planner-loader', version: flinkVersion // provided by application
    compileOnly group: 'org.apache.flink', name: 'flink-table-api-java-bridge', version: flinkVersion // provided by application
    compileOnly group: 'org.apache.flink', name: 'flink-table-runtime', version: flinkVersion // provided by application
=======
    compileOnly group: 'org.apache.flink', name: 'flink-connector-base', version: flinkVersion
    compileOnly group: 'org.apache.flink', name: 'flink-table-planner_'+flinkScalaVersion, version: flinkVersion // provided by application
    compileOnly group: 'org.apache.flink', name: 'flink-table-api-java-bridge_'+flinkScalaVersion, version: flinkVersion // provided by application
>>>>>>> 13271160

    compileOnly group: 'org.apache.flink', name: 'flink-json', version: flinkVersion
    compileOnly group: 'org.apache.flink', name: 'flink-avro', version: flinkVersion

    testImplementation (group: 'io.pravega', name: 'pravega-standalone', version: pravegaVersion) {
        exclude group:  'org.slf4j', module: 'slf4j-api'
        exclude group:  'ch.qos.logback', module: 'logback-classic'
        exclude group: 'io.netty'
    }
    testImplementation (group: 'io.pravega', name: 'schemaregistry-server', version: schemaRegistryVersion) {
        transitive = false
    }
    testImplementation group: 'org.mockito', name: 'mockito-inline', version: mockitoVersion
    testImplementation group: 'org.apache.flink', name: 'flink-connector-test-utils', version: flinkVersion
    testImplementation group: 'org.apache.flink', name: 'flink-core', classifier: 'tests', version: flinkVersion
    testImplementation group: 'org.apache.flink', name: 'flink-tests', classifier: 'tests', version: flinkVersion
    testImplementation (group: 'org.apache.flink', name: 'flink-test-utils', version: flinkVersion) {
        exclude group:  'org.apache.zookeeper', module: 'zookeeper'
    }
    testImplementation group: 'org.apache.flink', name: 'flink-runtime', classifier: 'tests', version: flinkVersion
    testImplementation group: 'org.apache.flink', name: 'flink-table-common', classifier: 'tests', version: flinkVersion
    testImplementation group: 'org.apache.flink', name: 'flink-streaming-java', classifier: 'tests', version: flinkVersion
    testImplementation group: 'org.apache.flink', name: 'flink-table-planner_' + flinkScalaVersion, classifier: 'tests', version: flinkVersion
    testImplementation group: 'org.apache.flink', name: 'flink-json', version: flinkVersion
    testImplementation group: 'org.apache.flink', name: 'flink-avro', version: flinkVersion
    testImplementation group: 'org.hamcrest', name: 'hamcrest', version: hamcrestVersion
}

javadoc {
    title = "Pravega Flink Connector"
    failOnError = false
    exclude "**/impl/**"
}

def getProjectVersion() {
    String ver = connectorVersion
    if (ver.contains("-SNAPSHOT")) {
        String versionLabel = ver.substring(0, ver.indexOf("-SNAPSHOT"))
        def count = grgit.log(includes:['HEAD']).size()
        def commitId = "${grgit.head().abbreviatedId}"
        ver = versionLabel + "-" + count + "." + commitId + "-SNAPSHOT"
    }
    return ver
}

// allow system properties to be passed to the test program
// for e.g., to use standalone Pravega for running the system test "./gradlew clean build -Dpravega.uri=tcp://localhost:9090"
test {
    systemProperties = System.properties
}<|MERGE_RESOLUTION|>--- conflicted
+++ resolved
@@ -117,15 +117,10 @@
     compileOnly group: 'org.slf4j', name: 'slf4j-api', version: slf4jApiVersion // provided by flink-runtime
     compileOnly group: 'org.apache.flink', name: 'flink-streaming-java', version: flinkVersion // provided by application
 
-<<<<<<< HEAD
     compileOnly group: 'org.apache.flink', name: 'flink-table-planner-loader', version: flinkVersion // provided by application
     compileOnly group: 'org.apache.flink', name: 'flink-table-api-java-bridge', version: flinkVersion // provided by application
     compileOnly group: 'org.apache.flink', name: 'flink-table-runtime', version: flinkVersion // provided by application
-=======
     compileOnly group: 'org.apache.flink', name: 'flink-connector-base', version: flinkVersion
-    compileOnly group: 'org.apache.flink', name: 'flink-table-planner_'+flinkScalaVersion, version: flinkVersion // provided by application
-    compileOnly group: 'org.apache.flink', name: 'flink-table-api-java-bridge_'+flinkScalaVersion, version: flinkVersion // provided by application
->>>>>>> 13271160
 
     compileOnly group: 'org.apache.flink', name: 'flink-json', version: flinkVersion
     compileOnly group: 'org.apache.flink', name: 'flink-avro', version: flinkVersion
