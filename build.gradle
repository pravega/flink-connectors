--- conflicted
+++ resolved
@@ -1,15 +1,6 @@
-<<<<<<< HEAD
-/*
-=======
 /**
- * Copyright (c) 2017 Dell Inc., or its subsidiaries.
->>>>>>> a3c54113
  *
- * Licensed under the Apache License, Version 2.0 (the "License");
- * you may not use this file except in compliance with the License.
- * You may obtain a copy of the License at
- *
- *     http://www.apache.org/licenses/LICENSE-2.0
+ *  Copyright (c) 2017 Dell Inc., or its subsidiaries.
  *
  */
 
