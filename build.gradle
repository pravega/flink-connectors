/**
 * Copyright Pravega Authors.
 *
 * Licensed under the Apache License, Version 2.0 (the "License");
 * you may not use this file except in compliance with the License.
 * You may obtain a copy of the License at
 *
 *     http://www.apache.org/licenses/LICENSE-2.0
 *
 * Unless required by applicable law or agreed to in writing, software
 * distributed under the License is distributed on an "AS IS" BASIS,
 * WITHOUT WARRANTIES OR CONDITIONS OF ANY KIND, either express or implied.
 * See the License for the specific language governing permissions and
 * limitations under the License.
 */

buildscript {
    repositories {
        mavenCentral()
        maven {
            url "https://plugins.gradle.org/m2/"
        }
    }
    dependencies {
        classpath "gradle.plugin.com.github.jengelman.gradle.plugins:shadow:${shadowGradlePlugin}"
        classpath "com.jfrog.bintray.gradle:gradle-bintray-plugin:${bintrayPluginVersion}"
        classpath group: 'org.hidetake', name: 'gradle-ssh-plugin', version: gradleSshPluginVersion
        classpath "ru.vyarus:gradle-mkdocs-plugin:${gradleMkdocsPluginVersion}"
        classpath "org.ajoberstar.grgit:grgit-gradle:${gradleGitPluginVersion}"
        classpath "gradle.plugin.com.github.spotbugs.snom:spotbugs-gradle-plugin:${spotbugsPluginVersion}"
    }
}
plugins {
    id "com.github.spotbugs"
}
apply plugin: 'eclipse'
apply plugin: 'org.ajoberstar.grgit'
apply from: 'gradle/java.gradle'
apply from: 'gradle/checkstyle.gradle'
apply from: 'gradle/spotbugs.gradle'
apply from: 'gradle/jacoco.gradle'
apply from: 'gradle/maven.gradle'
apply from: 'gradle/mkdocs.gradle'

gradle.projectsEvaluated {
    tasks.withType(JavaCompile) {
        sourceCompatibility = JavaVersion.VERSION_1_8
        targetCompatibility = JavaVersion.VERSION_1_8
    }
}

group = "io.pravega"
version = getProjectVersion()

repositories {
    mavenCentral()
    maven {
        url "https://maven.pkg.github.com/pravega/pravega"
        credentials {
            username = "pravega-public"
            password = "\u0067\u0068\u0070\u005F\u0048\u0034\u0046\u0079\u0047\u005A\u0031\u006B\u0056\u0030\u0051\u0070\u006B\u0079\u0058\u006D\u0035\u0063\u0034\u0055\u0033\u006E\u0032\u0065\u0078\u0039\u0032\u0046\u006E\u0071\u0033\u0053\u0046\u0076\u005A\u0049"
        }
    }
    if (findProperty("repositoryUrl")) {
        maven {
            url findProperty("repositoryUrl")
            allowInsecureProtocol = true
        }
    }
    else {
        maven {
            url "https://repository.apache.org/snapshots"
        }
        maven {
            url "https://oss.sonatype.org/content/repositories/snapshots"
        }
    }
}

configurations.all {
    resolutionStrategy {
        cacheDynamicVersionsFor 60, 'minutes'
        cacheChangingModulesFor 60, 'minutes'
    }
}

configurations {
    testImplementation.extendsFrom(compileOnly)
    testImplementation {
        exclude group: 'org.slf4j', module: 'slf4j-log4j12'
        exclude group: 'log4j', module: 'log4j'
        resolutionStrategy {
            force group: 'io.netty', name: 'netty-common', version: nettyVersion
            force group: 'io.netty', name: 'netty-transport', version: nettyVersion
            force group: 'io.netty', name: 'netty-handler', version: nettyVersion
            force group: 'io.netty', name: 'netty-codec', version: nettyVersion
            force group: 'io.netty', name: 'netty-codec-http', version: nettyVersion
            force group: 'io.netty', name: 'netty-codec-http2', version: nettyVersion
            force group: 'io.netty', name: 'netty-codec-socks', version: nettyVersion
            force group: 'io.netty', name: 'netty-handler-proxy', version: nettyVersion
            force group: 'io.netty', name: 'netty-transport-native-epoll', version: nettyVersion
            force group: 'io.netty', name: 'netty-tcnative-boringssl-static', version: nettyVersion
        }
    }
}

dependencies {
    compileOnly group: 'com.github.spotbugs', name: 'spotbugs-annotations', version: spotbugsAnnotationsVersion

    api (group: 'io.pravega', name: 'pravega-client', version: pravegaVersion) {
        exclude group: 'org.slf4j', module: 'slf4j-api'
    }

    // provided by application if needed
    compileOnly group: 'io.pravega', name: 'schemaregistry-serializers', classifier: 'all', version: schemaRegistryVersion

    compileOnly group: 'org.slf4j', name: 'slf4j-api', version: slf4jApiVersion // provided by flink-runtime
    compileOnly group: 'org.apache.flink', name: 'flink-streaming-java', version: flinkVersion // provided by application

    compileOnly group: 'org.apache.flink', name: 'flink-table-planner-loader', version: flinkVersion // provided by application
    compileOnly group: 'org.apache.flink', name: 'flink-table-api-java-bridge', version: flinkVersion // provided by application
    compileOnly group: 'org.apache.flink', name: 'flink-table-runtime', version: flinkVersion // provided by application
<<<<<<< HEAD
=======
    compileOnly group: 'org.apache.flink', name: 'flink-connector-base', version: flinkVersion
>>>>>>> b4b00155

    compileOnly group: 'org.apache.flink', name: 'flink-json', version: flinkVersion
    compileOnly group: 'org.apache.flink', name: 'flink-avro', version: flinkVersion

    testImplementation (group: 'io.pravega', name: 'pravega-standalone', version: pravegaVersion) {
        exclude group:  'org.slf4j', module: 'slf4j-api'
        exclude group:  'ch.qos.logback', module: 'logback-classic'
        exclude group: 'io.netty'
    }
    testImplementation (group: 'io.pravega', name: 'schemaregistry-server', version: schemaRegistryVersion) {
        transitive = false
    }
    testImplementation group: 'org.mockito', name: 'mockito-inline', version: mockitoVersion
    testImplementation group: 'org.apache.flink', name: 'flink-connector-test-utils', version: flinkVersion
    testImplementation group: 'org.apache.flink', name: 'flink-core', classifier: 'tests', version: flinkVersion
    testImplementation group: 'org.apache.flink', name: 'flink-tests', classifier: 'tests', version: flinkVersion
    testImplementation (group: 'org.apache.flink', name: 'flink-test-utils', version: flinkVersion) {
        exclude group:  'org.apache.zookeeper', module: 'zookeeper'
    }
    testImplementation group: 'org.apache.flink', name: 'flink-runtime', classifier: 'tests', version: flinkVersion
    testImplementation group: 'org.apache.flink', name: 'flink-table-common', classifier: 'tests', version: flinkVersion
    testImplementation group: 'org.apache.flink', name: 'flink-streaming-java', classifier: 'tests', version: flinkVersion
    testImplementation group: 'org.apache.flink', name: 'flink-table-planner_' + flinkScalaVersion, classifier: 'tests', version: flinkVersion
    testImplementation group: 'org.apache.flink', name: 'flink-json', version: flinkVersion
    testImplementation group: 'org.apache.flink', name: 'flink-avro', version: flinkVersion
    testImplementation group: 'org.hamcrest', name: 'hamcrest', version: hamcrestVersion
}

javadoc {
    title = "Pravega Flink Connector"
    failOnError = false
    exclude "**/impl/**"
}

def getProjectVersion() {
    String ver = connectorVersion
    if (ver.contains("-SNAPSHOT")) {
        String versionLabel = ver.substring(0, ver.indexOf("-SNAPSHOT"))
        def count = grgit.log(includes:['HEAD']).size()
        def commitId = "${grgit.head().abbreviatedId}"
        ver = versionLabel + "-" + count + "." + commitId + "-SNAPSHOT"
    }
    return ver
}

// allow system properties to be passed to the test program
// for e.g., to use standalone Pravega for running the system test "./gradlew clean build -Dpravega.uri=tcp://localhost:9090"
test {
    systemProperties = System.properties
}<|MERGE_RESOLUTION|>--- conflicted
+++ resolved
@@ -120,10 +120,7 @@
     compileOnly group: 'org.apache.flink', name: 'flink-table-planner-loader', version: flinkVersion // provided by application
     compileOnly group: 'org.apache.flink', name: 'flink-table-api-java-bridge', version: flinkVersion // provided by application
     compileOnly group: 'org.apache.flink', name: 'flink-table-runtime', version: flinkVersion // provided by application
-<<<<<<< HEAD
-=======
     compileOnly group: 'org.apache.flink', name: 'flink-connector-base', version: flinkVersion
->>>>>>> b4b00155
 
     compileOnly group: 'org.apache.flink', name: 'flink-json', version: flinkVersion
     compileOnly group: 'org.apache.flink', name: 'flink-avro', version: flinkVersion
