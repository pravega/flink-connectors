--- conflicted
+++ resolved
@@ -132,12 +132,8 @@
     testImplementation (group: 'io.pravega', name: 'schemaregistry-server', version: schemaRegistryVersion) {
         transitive = false
     }
-<<<<<<< HEAD
-    testImplementation group: 'org.mockito', name: 'mockito-core', version: mockitoVersion
+    testImplementation group: 'org.mockito', name: 'mockito-inline', version: mockitoVersion
     testImplementation group: 'org.apache.flink', name: 'flink-connector-test-utils', version: flinkVersion
-=======
-    testImplementation group: 'org.mockito', name: 'mockito-inline', version: mockitoVersion
->>>>>>> c4ac8686
     testImplementation group: 'org.apache.flink', name: 'flink-core', classifier: 'tests', version: flinkVersion
     testImplementation group: 'org.apache.flink', name: 'flink-tests', classifier: 'tests', version: flinkVersion
     testImplementation group: 'org.apache.flink', name: 'flink-test-utils_'+flinkScalaVersion, version: flinkVersion
